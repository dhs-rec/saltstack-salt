--- conflicted
+++ resolved
@@ -44,15 +44,6 @@
     user_name = 'salt_test'
     user_home = '/var/lib/salt_test'
 
-<<<<<<< HEAD
-    def setUp(self):
-        if salt.utils.platform.is_darwin():
-            #on mac we need to add user, because there is
-            #no creationtime for nobody user.
-            add_user = self.run_function('user.add', [USER], gid=GID)
-
-=======
->>>>>>> 46618d2c
     def test_user_absent(self):
         ret = self.run_state('user.absent', name='unpossible')
         self.assertSaltTrueReturn(ret)
