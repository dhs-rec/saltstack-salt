--- conflicted
+++ resolved
@@ -40,43 +40,7 @@
     # via
     #   -c requirements/static/ci/py3.9/linux.txt
     #   cffi
-<<<<<<< HEAD
-pypsexec==0.3.0
-=======
-pycryptodomex==3.9.8
-    # via
-    #   -c requirements/static/ci/../pkg/py3.9/linux.txt
-    #   -c requirements/static/ci/py3.9/linux.txt
-    #   -r requirements/crypto.txt
-pyeapi==0.8.3
-    # via
-    #   -c requirements/static/ci/py3.9/linux.txt
-    #   napalm
-pyfakefs==5.3.1
-    # via
-    #   -c requirements/static/ci/py3.9/linux.txt
-    #   -r requirements/pytest.txt
-pyinotify==0.9.6 ; sys_platform != "win32" and sys_platform != "darwin" and platform_system != "openbsd"
-    # via
-    #   -c requirements/static/ci/py3.9/linux.txt
-    #   -r requirements/static/ci/common.in
-pynacl==1.5.0
-    # via
-    #   -c requirements/static/ci/py3.9/linux.txt
-    #   -r requirements/static/ci/common.in
-    #   paramiko
-pyopenssl==23.2.0
-    # via
-    #   -c requirements/static/ci/../pkg/py3.9/linux.txt
-    #   -c requirements/static/ci/py3.9/linux.txt
-    #   -r requirements/static/pkg/linux.in
-    #   etcd3-py
-pyparsing==3.0.9
-    # via
-    #   -c requirements/static/ci/py3.9/linux.txt
-    #   junos-eznc
 pypsexec==0.1.0
->>>>>>> 3afb77d7
     # via -r requirements/static/ci/cloud.in
 pyspnego==0.9.0
     # via
@@ -98,6 +62,7 @@
     # via
     #   -c requirements/static/ci/py3.9/linux.txt
     #   profitbricks
+    #   pypsexec
     #   pywinrm
 smbprotocol==1.10.1
     # via
