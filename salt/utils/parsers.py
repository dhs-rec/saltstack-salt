--- conflicted
+++ resolved
@@ -170,18 +170,6 @@
                 # will have the dest attribute set
                 continue
 
-<<<<<<< HEAD
-
-            # Get the passed value from shell. If empty get the default one
-            default = self.defaults.get(option.dest)
-            value = getattr(self.options, option.dest, default)
-            if option.dest not in self.config:
-                # There's no value in the configuration file
-                if value:
-                    # There's an actual value, add it to the config
-                    self.config[option.dest] = value
-            elif value and value != default:
-=======
             # Get the passed value from shell. If empty get the default one
             default = self.defaults.get(option.dest)
             value = getattr(self.options, option.dest, default)
@@ -192,7 +180,6 @@
                     # There's an actual value, add it to the config
                     self.config[option.dest] = value
             elif value is not None and value != default:
->>>>>>> 57098a93
                 # Only set the value in the config file IF it's not the default
                 # value, this allows to tweak settings on the configuration
                 # files bypassing the shell option flags
@@ -218,28 +205,7 @@
                         # configuration files bypassing the shell option flags
                         self.config[option.dest] = value
 
-
-                # Get the passed value from shell. If empty get the default one
-                default = self.defaults.get(option.dest)
-                value = getattr(self.options, option.dest, default)
-                if option.dest not in self.config:
-                    # There's no value in the configuration file
-                    if value:
-                        # There's an actual value, add it to the config
-                        self.config[option.dest] = value
-                else:
-                    if value and value != default:
-                        # Only set the value in the config file IF it's not the
-                        # default value, this allows to tweak settings on the
-                        # configuration files bypassing the shell option flags
-                        self.config[option.dest] = value
-
     def process_config_dir(self):
-<<<<<<< HEAD
-        # Make sure we have an absolute path
-        self.options.config_dir = os.path.abspath(self.options.config_dir)
-=======
->>>>>>> 57098a93
         if os.path.isfile(self.options.config_dir):
             # XXX: Remove deprecation warning in next release
             self.print_config_warning()
