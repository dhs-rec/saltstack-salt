#
# Author: Alberto Planas <aplanas@suse.com>
#
# Copyright 2018 SUSE LINUX GmbH, Nuernberg, Germany.
#
# Licensed to the Apache Software Foundation (ASF) under one
# or more contributor license agreements.  See the NOTICE file
# distributed with this work for additional information
# regarding copyright ownership.  The ASF licenses this file
# to you under the Apache License, Version 2.0 (the
# "License"); you may not use this file except in compliance
# with the License.  You may obtain a copy of the License at
#
#   http://www.apache.org/licenses/LICENSE-2.0
#
# Unless required by applicable law or agreed to in writing,
# software distributed under the License is distributed on an
# "AS IS" BASIS, WITHOUT WARRANTIES OR CONDITIONS OF ANY
# KIND, either express or implied.  See the License for the
# specific language governing permissions and limitations
# under the License.

"""
:maintainer:    Alberto Planas <aplanas@suse.com>
:platform:      Linux
"""

import sys

import pytest

import salt.loader.context
import salt.modules.chroot as chroot
import salt.utils.platform
from salt.exceptions import CommandExecutionError
from tests.support.mock import MagicMock, patch


<<<<<<< HEAD
@pytest.mark.skipif(
    salt.utils.platform.is_windows(), reason="This test cannot work on Windows"
)
=======
@pytest.mark.skipif(salt.utils.platform.is_windows(), reason="This test cannot work on Windows")
>>>>>>> 2e4085a3
@pytest.fixture
def configure_loader_modules():
    loader_context = salt.loader.context.LoaderContext()
    return {
        chroot: {
            "__salt__": {},
            "__utils__": {"files.rm_rf": MagicMock()},
            "__opts__": {"extension_modules": "", "cachedir": "/tmp/"},
            "__pillar__": salt.loader.context.NamedLoaderContext(
                "__pillar__", loader_context, {}
            ),
        }
    }


def test__create_and_execute_salt_state():
    with patch("salt.client.ssh.wrapper.state._cleanup_slsmod_low_data", MagicMock()):
        with patch("salt.utils.hashutils.get_hash", MagicMock(return_value="deadbeaf")):
            with patch("salt.fileclient.get_file_client", MagicMock()):
                with patch("salt.modules.chroot.call", MagicMock()):
                    chroot._create_and_execute_salt_state("", {}, {}, False, "md5")


@patch("os.path.isdir")
def test_exist(isdir):
    """
    Test if the chroot environment exist.
    """
    isdir.side_effect = (True, True, True, True)
    assert chroot.exist("/chroot")

    isdir.side_effect = (True, True, True, False)
    assert not chroot.exist("/chroot")


@patch("os.makedirs")
@patch("salt.modules.chroot.exist")
def test_create(exist, makedirs):
    """
    Test the creation of an empty chroot environment.
    """
    exist.return_value = True
    assert chroot.create("/chroot")
    makedirs.assert_not_called()

    exist.return_value = False
    assert chroot.create("/chroot")
    makedirs.assert_called()


@patch("salt.utils.files.fopen")
def test_in_chroot(fopen):
    """
    Test the detection of chroot environment.
    """
    matrix = (("a", "b", True), ("a", "a", False))
    for root_mountinfo, self_mountinfo, result in matrix:
        fopen.return_value.__enter__.return_value = fopen
        fopen.read = MagicMock(side_effect=(root_mountinfo, self_mountinfo))
        assert chroot.in_chroot() == result


@patch("salt.modules.chroot.exist")
def test_call_fails_input_validation(exist):
    """
    Test execution of Salt functions in chroot.
    """
    # Basic input validation
    exist.return_value = False
    pytest.raises(CommandExecutionError, chroot.call, "/chroot", "")
    pytest.raises(CommandExecutionError, chroot.call, "/chroot", "test.ping")


@patch("salt.modules.chroot.exist")
@patch("tempfile.mkdtemp")
def test_call_fails_untar(mkdtemp, exist):
    """
    Test execution of Salt functions in chroot.
    """
    # Fail the tar command
    exist.return_value = True
    mkdtemp.return_value = "/chroot/tmp01"
    utils_mock = {
        "thin.gen_thin": MagicMock(return_value="/salt-thin.tgz"),
        "files.rm_rf": MagicMock(),
    }
    salt_mock = {
        "cmd.run": MagicMock(return_value="Error"),
        "config.option": MagicMock(),
    }
    with patch.dict(chroot.__utils__, utils_mock), patch.dict(
        chroot.__salt__, salt_mock
    ):
        assert chroot.call("/chroot", "test.ping") == {
            "result": False,
            "comment": "Error",
        }
        utils_mock["thin.gen_thin"].assert_called_once()
        salt_mock["config.option"].assert_called()
        salt_mock["cmd.run"].assert_called_once()
        utils_mock["files.rm_rf"].assert_called_once()


@patch("salt.modules.chroot.exist")
@patch("tempfile.mkdtemp")
def test_call_fails_salt_thin(mkdtemp, exist):
    """
    Test execution of Salt functions in chroot.
    """
    # Fail the inner command
    exist.return_value = True
    mkdtemp.return_value = "/chroot/tmp01"
    utils_mock = {
        "thin.gen_thin": MagicMock(return_value="/salt-thin.tgz"),
        "files.rm_rf": MagicMock(),
        "json.find_json": MagicMock(side_effect=ValueError()),
    }
    salt_mock = {
        "cmd.run": MagicMock(return_value=""),
        "config.option": MagicMock(),
        "cmd.run_chroot": MagicMock(
            return_value={"retcode": 1, "stdout": "", "stderr": "Error"}
        ),
    }
    with patch.dict(chroot.__utils__, utils_mock), patch.dict(
        chroot.__salt__, salt_mock
    ):
        assert chroot.call("/chroot", "test.ping") == {
            "result": False,
            "retcode": 1,
            "comment": {"stdout": "", "stderr": "Error"},
        }
        utils_mock["thin.gen_thin"].assert_called_once()
        salt_mock["config.option"].assert_called()
        salt_mock["cmd.run"].assert_called_once()
        salt_mock["cmd.run_chroot"].assert_called_with(
            "/chroot",
            [
                "python{}".format(sys.version_info[0]),
                "/tmp01/salt-call",
                "--metadata",
                "--local",
                "--log-file",
                "/tmp01/log",
                "--cachedir",
                "/tmp01/cache",
                "--out",
                "json",
                "-l",
                "quiet",
                "--",
                "test.ping",
            ],
        )
        utils_mock["files.rm_rf"].assert_called_once()


@patch("salt.modules.chroot.exist")
@patch("tempfile.mkdtemp")
def test_call_success(mkdtemp, exist):
    """
    Test execution of Salt functions in chroot.
    """
    # Success test
    exist.return_value = True
    mkdtemp.return_value = "/chroot/tmp01"
    utils_mock = {
        "thin.gen_thin": MagicMock(return_value="/salt-thin.tgz"),
        "files.rm_rf": MagicMock(),
        "json.find_json": MagicMock(return_value={"return": "result"}),
    }
    salt_mock = {
        "cmd.run": MagicMock(return_value=""),
        "config.option": MagicMock(),
        "cmd.run_chroot": MagicMock(return_value={"retcode": 0, "stdout": ""}),
    }
    with patch.dict(chroot.__utils__, utils_mock), patch.dict(
        chroot.__salt__, salt_mock
    ):
        assert chroot.call("/chroot", "test.ping") == "result"
        utils_mock["thin.gen_thin"].assert_called_once()
        salt_mock["config.option"].assert_called()
        salt_mock["cmd.run"].assert_called_once()
        salt_mock["cmd.run_chroot"].assert_called_with(
            "/chroot",
            [
                "python{}".format(sys.version_info[0]),
                "/tmp01/salt-call",
                "--metadata",
                "--local",
                "--log-file",
                "/tmp01/log",
                "--cachedir",
                "/tmp01/cache",
                "--out",
                "json",
                "-l",
                "quiet",
                "--",
                "test.ping",
            ],
        )
        utils_mock["files.rm_rf"].assert_called_once()


@patch("salt.modules.chroot.exist")
@patch("tempfile.mkdtemp")
def test_call_success_parameters(mkdtemp, exist):
    """
    Test execution of Salt functions in chroot with parameters.
    """
    # Success test
    exist.return_value = True
    mkdtemp.return_value = "/chroot/tmp01"
    utils_mock = {
        "thin.gen_thin": MagicMock(return_value="/salt-thin.tgz"),
        "files.rm_rf": MagicMock(),
        "json.find_json": MagicMock(return_value={"return": "result"}),
    }
    salt_mock = {
        "cmd.run": MagicMock(return_value=""),
        "config.option": MagicMock(),
        "cmd.run_chroot": MagicMock(return_value={"retcode": 0, "stdout": ""}),
    }
    with patch.dict(chroot.__utils__, utils_mock), patch.dict(
        chroot.__salt__, salt_mock
    ):
        assert chroot.call("/chroot", "module.function", key="value") == "result"
        utils_mock["thin.gen_thin"].assert_called_once()
        salt_mock["config.option"].assert_called()
        salt_mock["cmd.run"].assert_called_once()
        salt_mock["cmd.run_chroot"].assert_called_with(
            "/chroot",
            [
                "python{}".format(sys.version_info[0]),
                "/tmp01/salt-call",
                "--metadata",
                "--local",
                "--log-file",
                "/tmp01/log",
                "--cachedir",
                "/tmp01/cache",
                "--out",
                "json",
                "-l",
                "quiet",
                "--",
                "module.function",
                "key=value",
            ],
        )
        utils_mock["files.rm_rf"].assert_called_once()


@patch("salt.modules.chroot._create_and_execute_salt_state")
@patch("salt.client.ssh.state.SSHHighState")
@patch("salt.fileclient.get_file_client")
@patch("salt.utils.state.get_sls_opts")
def test_sls(
    get_sls_opts,
    get_file_client,
    SSHHighState,
    _create_and_execute_salt_state,
):
    """
    Test execution of Salt states in chroot.
    """
    SSHHighState.return_value = SSHHighState
    SSHHighState.render_highstate.return_value = (None, [])
    SSHHighState.state.reconcile_extend.return_value = (None, [])
    SSHHighState.state.requisite_in.return_value = (None, [])
    SSHHighState.state.verify_high.return_value = []

    _create_and_execute_salt_state.return_value = "result"
    opts_mock = {
        "hash_type": "md5",
    }
    get_sls_opts.return_value = opts_mock
    with patch.dict(chroot.__opts__, opts_mock):
        assert chroot.sls("/chroot", "module") == "result"
        _create_and_execute_salt_state.assert_called_once()


@patch("salt.modules.chroot._create_and_execute_salt_state")
@patch("salt.client.ssh.state.SSHHighState")
@patch("salt.fileclient.get_file_client")
@patch("salt.utils.state.get_sls_opts")
def test_highstate(
    get_sls_opts,
    get_file_client,
    SSHHighState,
    _create_and_execute_salt_state,
):
    """
    Test execution of Salt states in chroot.
    """
    SSHHighState.return_value = SSHHighState

    _create_and_execute_salt_state.return_value = "result"
    opts_mock = {
        "hash_type": "md5",
    }
    get_sls_opts.return_value = opts_mock
    with patch.dict(chroot.__opts__, opts_mock):
        assert chroot.highstate("/chroot") == "result"
        _create_and_execute_salt_state.assert_called_once()<|MERGE_RESOLUTION|>--- conflicted
+++ resolved
@@ -36,13 +36,12 @@
 from tests.support.mock import MagicMock, patch
 
 
-<<<<<<< HEAD
 @pytest.mark.skipif(
     salt.utils.platform.is_windows(), reason="This test cannot work on Windows"
 )
-=======
-@pytest.mark.skipif(salt.utils.platform.is_windows(), reason="This test cannot work on Windows")
->>>>>>> 2e4085a3
+@pytest.mark.skipif(
+    salt.utils.platform.is_windows(), reason="This test cannot work on Windows"
+)
 @pytest.fixture
 def configure_loader_modules():
     loader_context = salt.loader.context.LoaderContext()
