#!/bin/bash
###############################################################################
#
# Title: Pre Install Script for Salt Installation
# Authors: Shane Lee
# Date: December 2015
#
# Description: This script stops the salt minion service before attempting to
#              install Salt on macOS. It also removes the /opt/salt/bin
#              directory, symlink to salt-config, and salt from paths.d.
#
# Requirements:
#    - None
#
# Usage:
#     This script is run as a part of the macOS Salt Installation
#
###############################################################################

###############################################################################
# Define Variables
###############################################################################
# Get Minor Version
OSX_VERSION=$(sw_vers | grep ProductVersion | cut -f 2 -d: | tr -d '[:space:]')
MINOR=$(echo ${OSX_VERSION} | cut -f 2 -d.)
# Path Variables
INSTALL_DIR="/opt/salt"
BIN_DIR="$INSTALL_DIR/bin"
CONFIG_DIR="/etc/salt"
TEMP_DIR="/tmp"
SBIN_DIR="/usr/local/sbin"

###############################################################################
# Set up logging and error handling
###############################################################################
echo "Preinstall started on:" > "$TEMP_DIR/preinstall.txt"
date "+%Y/%m/%d %H:%m:%S" >> "$TEMP_DIR/preinstall.txt"
trap 'quit_on_error $LINENO $BASH_COMMAND' ERR

quit_on_error() {
    echo "$(basename $0) caught error on line : $1 command was: $2" >> "$TEMP_DIR/preinstall.txt"
    exit -1
}

OSX_VERSION=$(sw_vers | grep ProductVersion | cut -f 2 -d: | tr -d '[:space:]')
MINOR=$(echo ${OSX_VERSION} | cut -f 2 -d.)

###############################################################################
# Stop the service
###############################################################################
stop_service_maverick() {
<<<<<<< HEAD
    echo "Using old (< 10.10) launchctl interface" >> /tmp/preinstall.txt
    if /bin/launchctl list "com.saltstack.salt.minion" &> /dev/null; then
        echo "Stop service: Started..." >> /tmp/preinstall.txt
        launchctl unload -w /Library/LaunchDaemons/com.saltstack.salt.minion.plist
        echo "Stop service: Successful" >> /tmp/preinstall.txt
=======
    echo "Service: Using old (< 10.10) launchctl interface" >> "$TEMP_DIR/preinstall.txt"
    if /bin/launchctl list "com.saltstack.salt.minion" &> /dev/null; then
        echo "Service: Unloading minion..." >> "$TEMP_DIR/preinstall.txt"
        launchctl unload -w /Library/LaunchDaemons/com.saltstack.salt.minion.plist
        echo "Service: Unloaded Successfully" >> "$TEMP_DIR/preinstall.txt"
    fi
    if /bin/launchctl list "com.saltstack.salt.master" &> /dev/null; then
        echo "Service: Unloading master..." >> "$TEMP_DIR/preinstall.txt"
        launchctl unload -w /Library/LaunchDaemons/com.saltstack.salt.master.plist
        echo "Service: Unloaded Successfully" >> "$TEMP_DIR/preinstall.txt"
    fi
    if /bin/launchctl list "com.saltstack.salt.syndic" &> /dev/null; then
        echo "Service: Unloading syndic..." >> "$TEMP_DIR/preinstall.txt"
        launchctl unload -w /Library/LaunchDaemons/com.saltstack.salt.syndic.plist
        echo "Service: Unloaded Successfully" >> "$TEMP_DIR/preinstall.txt"
    fi
    if /bin/launchctl list "com.saltstack.salt.api" &> /dev/null; then
        echo "Service: Unloading api..." >> "$TEMP_DIR/preinstall.txt"
        launchctl unload -w /Library/LaunchDaemons/com.saltstack.salt.api.plist
        echo "Service: Unloaded Successfully" >> "$TEMP_DIR/preinstall.txt"
>>>>>>> e2bf2f44
    fi
}

stop_service_yosemite_and_later() {
<<<<<<< HEAD
    echo "Using new (>= 10.10) launchctl interface" >> /tmp/preinstall.txt
    if /bin/launchctl list "com.saltstack.salt.minion" &> /dev/null; then
        echo "Stop service: Started..." >> /tmp/preinstall.txt
        launchctl disable system/com.saltstack.salt.minion
        launchctl bootout system /Library/LaunchDaemons/com.saltstack.salt.minion.plist
        echo "Stop service: Successful" >> /tmp/preinstall.txt
    fi
}

case $MINOR in
        9 )
                stop_service_maverick;
                ;;
        * )
                stop_service_yosemite_and_later;
                ;;
esac
echo "Preinstall Completed Successfully" >> /tmp/preinstall.txt
=======
    echo "Service: Using new (>= 10.10) launchctl interface" >> "$TEMP_DIR/preinstall.txt"
    if /bin/launchctl list "com.saltstack.salt.minion" &> /dev/null; then
        echo "Service: Stopping minion..." >> "$TEMP_DIR/preinstall.txt"
        launchctl disable system/com.saltstack.salt.minion
        launchctl bootout system /Library/LaunchDaemons/com.saltstack.salt.minion.plist
        echo "Service: Stopped Successfully" >> "$TEMP_DIR/preinstall.txt"
    fi
    if /bin/launchctl list "com.saltstack.salt.master" &> /dev/null; then
        echo "Service: Stopping master..." >> "$TEMP_DIR/preinstall.txt"
        launchctl disable system/com.saltstack.salt.master
        launchctl bootout system /Library/LaunchDaemons/com.saltstack.salt.master.plist
        echo "Service: Stopped Successfully" >> "$TEMP_DIR/preinstall.txt"
    fi
    if /bin/launchctl list "com.saltstack.salt.syndic" &> /dev/null; then
        echo "Service: Stopping syndic..." >> "$TEMP_DIR/preinstall.txt"
        launchctl disable system/com.saltstack.salt.syndic
        launchctl bootout system /Library/LaunchDaemons/com.saltstack.salt.syndic.plist
        echo "Service: Stopped Successfully" >> "$TEMP_DIR/preinstall.txt"
    fi
    if /bin/launchctl list "com.saltstack.salt.api" &> /dev/null; then
        echo "Service: Stopping api..." >> "$TEMP_DIR/preinstall.txt"
        launchctl disable system/com.saltstack.salt.api
        launchctl bootout system /Library/LaunchDaemons/com.saltstack.salt.api.plist
        echo "Service: Stopped Successfully" >> "$TEMP_DIR/preinstall.txt"
    fi
}

echo "Service: Configuring..." >> "$TEMP_DIR/preinstall.txt"
case $MINOR in
        9 )
                stop_service_maverick;
                ;;
        * )
                stop_service_yosemite_and_later;
                ;;
esac
echo "Service: Configured Successfully" >> "$TEMP_DIR/preinstall.txt"

###############################################################################
# Remove the Symlink to salt-config.sh
###############################################################################
if [ -L "$SBIN_DIR/salt-config" ]; then
    echo "Cleanup: Removing Symlink $BIN_DIR/salt-config" >> "$TEMP_DIR/preinstall.txt"
    rm "$SBIN_DIR/salt-config"
    echo "Cleanup: Removed Successfully" >> "$TEMP_DIR/preinstall.txt"
fi

###############################################################################
# Remove the $INSTALL_DIR directory
###############################################################################
if [ -d "$INSTALL_DIR" ]; then
    echo "Cleanup: Removing $INSTALL_DIR" >> "$TEMP_DIR/preinstall.txt"
    rm -rf "$INSTALL_DIR"
    echo "Cleanup: Removed Successfully" >> "$TEMP_DIR/preinstall.txt"
fi

###############################################################################
# Remove the salt from the paths.d
###############################################################################
if [ ! -f "/etc/paths.d/salt" ]; then
    echo "Path: Removing salt from the path..." >> "$TEMP_DIR/preinstall.txt"
    rm "/etc/paths.d/salt"
    echo "Path: Removed Successfully" >> "$TEMP_DIR/preinstall.txt"
fi

echo "Preinstall Completed Successfully on:" >> "$TEMP_DIR/preinstall.txt"
date "+%Y/%m/%d %H:%m:%S" >> "$TEMP_DIR/preinstall.txt"
>>>>>>> e2bf2f44

exit 0<|MERGE_RESOLUTION|>--- conflicted
+++ resolved
@@ -49,13 +49,6 @@
 # Stop the service
 ###############################################################################
 stop_service_maverick() {
-<<<<<<< HEAD
-    echo "Using old (< 10.10) launchctl interface" >> /tmp/preinstall.txt
-    if /bin/launchctl list "com.saltstack.salt.minion" &> /dev/null; then
-        echo "Stop service: Started..." >> /tmp/preinstall.txt
-        launchctl unload -w /Library/LaunchDaemons/com.saltstack.salt.minion.plist
-        echo "Stop service: Successful" >> /tmp/preinstall.txt
-=======
     echo "Service: Using old (< 10.10) launchctl interface" >> "$TEMP_DIR/preinstall.txt"
     if /bin/launchctl list "com.saltstack.salt.minion" &> /dev/null; then
         echo "Service: Unloading minion..." >> "$TEMP_DIR/preinstall.txt"
@@ -76,31 +69,10 @@
         echo "Service: Unloading api..." >> "$TEMP_DIR/preinstall.txt"
         launchctl unload -w /Library/LaunchDaemons/com.saltstack.salt.api.plist
         echo "Service: Unloaded Successfully" >> "$TEMP_DIR/preinstall.txt"
->>>>>>> e2bf2f44
     fi
 }
 
 stop_service_yosemite_and_later() {
-<<<<<<< HEAD
-    echo "Using new (>= 10.10) launchctl interface" >> /tmp/preinstall.txt
-    if /bin/launchctl list "com.saltstack.salt.minion" &> /dev/null; then
-        echo "Stop service: Started..." >> /tmp/preinstall.txt
-        launchctl disable system/com.saltstack.salt.minion
-        launchctl bootout system /Library/LaunchDaemons/com.saltstack.salt.minion.plist
-        echo "Stop service: Successful" >> /tmp/preinstall.txt
-    fi
-}
-
-case $MINOR in
-        9 )
-                stop_service_maverick;
-                ;;
-        * )
-                stop_service_yosemite_and_later;
-                ;;
-esac
-echo "Preinstall Completed Successfully" >> /tmp/preinstall.txt
-=======
     echo "Service: Using new (>= 10.10) launchctl interface" >> "$TEMP_DIR/preinstall.txt"
     if /bin/launchctl list "com.saltstack.salt.minion" &> /dev/null; then
         echo "Service: Stopping minion..." >> "$TEMP_DIR/preinstall.txt"
@@ -168,6 +140,5 @@
 
 echo "Preinstall Completed Successfully on:" >> "$TEMP_DIR/preinstall.txt"
 date "+%Y/%m/%d %H:%m:%S" >> "$TEMP_DIR/preinstall.txt"
->>>>>>> e2bf2f44
 
 exit 0