--- conflicted
+++ resolved
@@ -20,14 +20,6 @@
 import zmq.error
 import zmq.eventloop.zmqstream
 
-<<<<<<< HEAD
-=======
-import salt.ext.tornado
-import salt.ext.tornado.concurrent
-import salt.ext.tornado.gen
-import salt.ext.tornado.ioloop
-import salt.ext.tornado.locks
->>>>>>> 5d86ead7
 import salt.payload
 import salt.transport.base
 import salt.utils.files
@@ -742,24 +734,11 @@
                 timeout, self.timeout_message, future
             )
 
-<<<<<<< HEAD
-        def mark_future(msg):
-            if not future.done():
-                data = salt.payload.loads(msg[0])
-                future.set_result(data)
-                self.send_future_map.pop(message)
-
-        self.stream.on_recv(mark_future)
-        yield self.stream.send(message)
-        recv = yield future
-        raise tornado.gen.Return(recv)
-=======
         with (yield self.lock.acquire()):
             self._future = future
             yield self.stream.send(message)
             recv = yield future
-        raise salt.ext.tornado.gen.Return(recv)
->>>>>>> 5d86ead7
+        raise tornado.gen.Return(recv)
 
     def handle_reply(self, msg):
         data = salt.payload.loads(msg[0])
