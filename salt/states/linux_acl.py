--- conflicted
+++ resolved
@@ -63,11 +63,6 @@
 from salt.exceptions import CommandExecutionError
 import salt.utils.path
 
-<<<<<<< HEAD
-
-import logging
-=======
->>>>>>> bda3ca20
 log = logging.getLogger(__name__)
 
 __virtualname__ = 'acl'
@@ -177,19 +172,11 @@
 
                 if __opts__['test']:
                     ret.update({'comment': 'Updated permissions will be applied for '
-<<<<<<< HEAD
-                                           '{0}: {1} -> {2}'.format(
-                        acl_name,
-                        six.text_type(user[_search_name]['octal']),
-                        perms),
-                        'result': None, 'pchanges': changes})
-=======
                                 '{0}: {1} -> {2}'.format(
                                     acl_name,
                                     new_perms,
                                     perms),
                                 'result': None, 'pchanges': changes})
->>>>>>> bda3ca20
                     return ret
                 try:
                     if force:
