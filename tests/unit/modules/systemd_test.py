# -*- coding: utf-8 -*-
'''
    :codeauthor: :email:`Rahul Handay <rahulha@saltstack.com>`
'''

# Import Python libs
from __future__ import absolute_import

# Import Salt Testing Libs
from salttesting import TestCase, skipIf
from salttesting.helpers import ensure_in_syspath
from salttesting.mock import (
    MagicMock,
    patch,
    NO_MOCK,
    NO_MOCK_REASON
)

ensure_in_syspath('../../')

# Import Salt Libs
from salt.modules import systemd

# Globals
systemd.__salt__ = {}
systemd.__context__ = {}


@skipIf(NO_MOCK, NO_MOCK_REASON)
class SystemdTestCase(TestCase):
    '''
    Test case for salt.modules.systemd
    '''
    def test_get_enabled(self):
        '''
        Test to return a list of all enabled services
        '''
        _service_is_sysv = lambda x: True if x in ('d', 'e') else False
        _sysv_is_enabled = lambda x: False if x in ('e',) else True

        unit_files = MagicMock(return_value={'a': 'enabled',
                                             'b': 'enabled',
                                             'c': 'disabled'})
        all_units = MagicMock(return_value={'a': 'disabled',
                                            'b': 'disabled',
                                            'd': 'disabled',
                                            'e': 'disabled'})
        with patch.object(systemd, '_sysv_is_enabled', _sysv_is_enabled):
            with patch.object(systemd, '_service_is_sysv', _service_is_sysv):
                with patch.object(systemd, '_get_all_unit_files', unit_files):
                    with patch.object(systemd, '_get_all_units', all_units):
                        self.assertListEqual(
                            systemd.get_enabled(), ['a', 'b', 'd'])

    def test_get_disabled(self):
        '''
        Test to return a list of all disabled services
        '''
        mock = MagicMock(return_value={'a': 'enabled', 'b': 'enabled',
                                       'c': 'disabled'})
        with patch.object(systemd, '_get_all_unit_files', mock):
            mock = MagicMock(return_value={})
            with patch.object(systemd, '_get_all_legacy_init_scripts', mock):
                self.assertListEqual(systemd.get_disabled(), ['c'])

    def test_get_all(self):
        '''
        Test to return a list of all available services
        '''
        mock = MagicMock(return_value={'a': 'enabled', 'b': 'enabled',
                                       'c': 'disabled'})
        with patch.object(systemd, '_get_all_units', mock):
            mock = MagicMock(return_value={'a1': 'enabled', 'b1': 'disabled',
                                           'c1': 'enabled'})
            with patch.object(systemd, '_get_all_unit_files', mock):
                mock = MagicMock(return_value={})
                with patch.object(systemd,
                                  '_get_all_legacy_init_scripts', mock):
                    self.assertListEqual(systemd.get_all(),
                                         ['a', 'a1', 'b', 'b1', 'c', 'c1'])

    def test_available(self):
        '''
<<<<<<< HEAD
            Test to check that the given service is available
        '''
        name = 'thing1'

        mock_stdout = MagicMock(return_value=name)
        with patch.dict(systemd.__salt__, {'cmd.run_stdout': mock_stdout}):
            self.assertTrue(systemd.available(name))

        mock_stdout = MagicMock(side_effect=['', ''])
        with patch.dict(systemd.__salt__, {'cmd.run_stdout': mock_stdout}):
            self.assertFalse(systemd.available(name))

        mock_stdout = MagicMock(side_effect=['', name])
        with patch.dict(systemd.__salt__, {'cmd.run_stdout': mock_stdout}):
            self.assertTrue(systemd.available(name))

    def test_missing(self):
        '''
            Test to the inverse of service.available.
        '''
        mock = MagicMock(return_value=True)
        with patch.object(systemd, 'available', mock):
            self.assertFalse(systemd.missing("sshd"))

    def test_unmask(self):
        '''
            Test to unmask the specified service with systemd
        '''
        mock = MagicMock(return_value=False)
        with patch.object(systemd, '_untracked_custom_unit_found', mock):
            with patch.object(systemd, '_unit_file_changed', mock):
                with patch.dict(systemd.__salt__, {'cmd.retcode': mock}):
                    self.assertTrue(systemd.unmask("sshd"))

    def test_start(self):
        '''
            Test to start the specified service with systemd
        '''
        mock = MagicMock(return_value=False)
        with patch.object(systemd, '_untracked_custom_unit_found', mock):
            with patch.object(systemd, '_unit_file_changed', mock):
                with patch.dict(systemd.__salt__, {'cmd.retcode': mock}):
                    self.assertTrue(systemd.start("sshd"))

    def test_stop(self):
        '''
            Test to stop the specified service with systemd
        '''
        mock = MagicMock(return_value=False)
        with patch.object(systemd, '_untracked_custom_unit_found', mock):
            with patch.object(systemd, '_unit_file_changed', mock):
                with patch.dict(systemd.__salt__, {'cmd.retcode': mock}):
                    self.assertTrue(systemd.stop("sshd"))

    def test_restart(self):
        '''
            Test to restart the specified service with systemd
        '''
        mock = MagicMock(return_value=False)
        with patch.object(systemd, '_untracked_custom_unit_found', mock):
            with patch.object(systemd, '_unit_file_changed', mock):
                with patch.dict(systemd.__salt__, {'cmd.retcode': mock}):
                    self.assertTrue(systemd.restart("sshd"))

    def test_reload_(self):
        '''
            Test to Reload the specified service with systemd
        '''
        mock = MagicMock(return_value=False)
        with patch.object(systemd, '_untracked_custom_unit_found', mock):
            with patch.object(systemd, '_unit_file_changed', mock):
                with patch.dict(systemd.__salt__, {'cmd.retcode': mock}):
                    self.assertTrue(systemd.reload_("sshd"))

    def test_force_reload(self):
        '''
            Test to force-reload the specified service with systemd
        '''
        mock = MagicMock(return_value=False)
        with patch.object(systemd, '_untracked_custom_unit_found', mock):
            with patch.object(systemd, '_unit_file_changed', mock):
                with patch.dict(systemd.__salt__, {'cmd.retcode': mock}):
                    self.assertTrue(systemd.force_reload("sshd"))

    def test_status(self):
        '''
            Test to return the status for a service via systemd
        '''
        mock = MagicMock(return_value=False)
        with patch.object(systemd, '_untracked_custom_unit_found', mock):
            with patch.object(systemd, '_unit_file_changed', mock):
                with patch.dict(systemd.__salt__, {'cmd.retcode': mock}):
                    self.assertTrue(systemd.status("sshd"))

    def test_enable(self):
        '''
            Test to enable the named service to start when the system boots
        '''
        exe = MagicMock(return_value='foo')
        tmock = MagicMock(return_value=True)
        mock = MagicMock(return_value=False)
        with patch.object(systemd, '_untracked_custom_unit_found', mock):
            with patch.object(systemd, '_unit_file_changed', mock):
                with patch.dict(systemd.__salt__, {'cmd.retcode': mock}):
                    with patch.object(systemd, "_service_is_sysv", mock):
                        self.assertTrue(systemd.enable("sshd"))
                    with patch.object(systemd, "_get_service_exec", exe):
                        with patch.object(systemd, "_service_is_sysv", tmock):
                            self.assertTrue(systemd.enable("sshd"))

    def test_disable(self):
        '''
            Test to disable the named service to not
            start when the system boots
        '''
        exe = MagicMock(return_value='foo')
        tmock = MagicMock(return_value=True)
        mock = MagicMock(return_value=False)
        with patch.object(systemd, '_untracked_custom_unit_found', mock):
            with patch.object(systemd, '_unit_file_changed', mock):
                with patch.dict(systemd.__salt__, {'cmd.retcode': mock}):
                    with patch.object(systemd, "_service_is_sysv", mock):
                        self.assertTrue(systemd.disable("sshd"))
                    with patch.object(systemd, "_get_service_exec", exe):
                        with patch.object(systemd, "_service_is_sysv", tmock):
                            self.assertTrue(systemd.disable("sshd"))

    def test_enabled(self):
        '''
            Test to return if the named service is enabled to start on boot
        '''
        mock = MagicMock(return_value=True)
        with patch.object(systemd, '_enabled', mock):
            self.assertTrue(systemd.enabled("sshd"))

    def test_disabled(self):
        '''
            Test to Return if the named service is disabled to start on boot
        '''
        mock = MagicMock(return_value=True)
        with patch.object(systemd, '_enabled', mock):
            self.assertFalse(systemd.disabled("sshd"))
=======
        Test to check that the given service is available
        '''
        available = (
            'sshd.service - OpenSSH server daemon\n'
            '   Loaded: loaded (/usr/lib/systemd/system/sshd.service; enabled)\n'
            '   Active: inactive (dead) since Thu 2015-12-17 15:33:06 CST; 19h ago\n'
            ' Main PID: 230 (code=exited, status=0/SUCCESS)\n'
        )
        not_available = (
            'asdf.service\n'
            '   Loaded: not-found (Reason: No such file or directory)\n'
            '   Active: inactive (dead)\n'
        )
        mock_stdout = MagicMock(return_value=available)
        with patch.dict(systemd.__salt__, {'cmd.run': mock_stdout}):
            self.assertTrue(systemd.available('sshd'))

        mock_stdout = MagicMock(return_value=not_available)
        with patch.dict(systemd.__salt__, {'cmd.run': mock_stdout}):
            self.assertFalse(systemd.available('asdf'))
>>>>>>> d8e1663e

    def test_show(self):
        '''
        Test to show properties of one or more units/jobs or the manager
        '''
        show_output = 'a=b\nc=d\ne={ f=g ; h=i }\nWants=foo.service bar.service\n'
        mock = MagicMock(return_value=show_output)
        with patch.dict(systemd.__salt__, {'cmd.run': mock}):
            self.assertDictEqual(
                systemd.show('sshd'),
                {'a': 'b',
                 'c': 'd',
                 'e': {'f': 'g', 'h': 'i'},
                 'Wants': ['foo.service', 'bar.service']}
            )

    def test_execs(self):
        '''
        Test to return a list of all files specified as ``ExecStart`` for all
        services
        '''
        mock = MagicMock(return_value=['a', 'b'])
        with patch.object(systemd, 'get_all', mock):
            mock = MagicMock(return_value={'ExecStart': {'path': 'c'}})
            with patch.object(systemd, 'show', mock):
                self.assertDictEqual(systemd.execs(), {'a': 'c', 'b': 'c'})

if __name__ == '__main__':
    from integration import run_tests
    run_tests(SystemdTestCase, needs_daemon=False)<|MERGE_RESOLUTION|>--- conflicted
+++ resolved
@@ -81,150 +81,6 @@
 
     def test_available(self):
         '''
-<<<<<<< HEAD
-            Test to check that the given service is available
-        '''
-        name = 'thing1'
-
-        mock_stdout = MagicMock(return_value=name)
-        with patch.dict(systemd.__salt__, {'cmd.run_stdout': mock_stdout}):
-            self.assertTrue(systemd.available(name))
-
-        mock_stdout = MagicMock(side_effect=['', ''])
-        with patch.dict(systemd.__salt__, {'cmd.run_stdout': mock_stdout}):
-            self.assertFalse(systemd.available(name))
-
-        mock_stdout = MagicMock(side_effect=['', name])
-        with patch.dict(systemd.__salt__, {'cmd.run_stdout': mock_stdout}):
-            self.assertTrue(systemd.available(name))
-
-    def test_missing(self):
-        '''
-            Test to the inverse of service.available.
-        '''
-        mock = MagicMock(return_value=True)
-        with patch.object(systemd, 'available', mock):
-            self.assertFalse(systemd.missing("sshd"))
-
-    def test_unmask(self):
-        '''
-            Test to unmask the specified service with systemd
-        '''
-        mock = MagicMock(return_value=False)
-        with patch.object(systemd, '_untracked_custom_unit_found', mock):
-            with patch.object(systemd, '_unit_file_changed', mock):
-                with patch.dict(systemd.__salt__, {'cmd.retcode': mock}):
-                    self.assertTrue(systemd.unmask("sshd"))
-
-    def test_start(self):
-        '''
-            Test to start the specified service with systemd
-        '''
-        mock = MagicMock(return_value=False)
-        with patch.object(systemd, '_untracked_custom_unit_found', mock):
-            with patch.object(systemd, '_unit_file_changed', mock):
-                with patch.dict(systemd.__salt__, {'cmd.retcode': mock}):
-                    self.assertTrue(systemd.start("sshd"))
-
-    def test_stop(self):
-        '''
-            Test to stop the specified service with systemd
-        '''
-        mock = MagicMock(return_value=False)
-        with patch.object(systemd, '_untracked_custom_unit_found', mock):
-            with patch.object(systemd, '_unit_file_changed', mock):
-                with patch.dict(systemd.__salt__, {'cmd.retcode': mock}):
-                    self.assertTrue(systemd.stop("sshd"))
-
-    def test_restart(self):
-        '''
-            Test to restart the specified service with systemd
-        '''
-        mock = MagicMock(return_value=False)
-        with patch.object(systemd, '_untracked_custom_unit_found', mock):
-            with patch.object(systemd, '_unit_file_changed', mock):
-                with patch.dict(systemd.__salt__, {'cmd.retcode': mock}):
-                    self.assertTrue(systemd.restart("sshd"))
-
-    def test_reload_(self):
-        '''
-            Test to Reload the specified service with systemd
-        '''
-        mock = MagicMock(return_value=False)
-        with patch.object(systemd, '_untracked_custom_unit_found', mock):
-            with patch.object(systemd, '_unit_file_changed', mock):
-                with patch.dict(systemd.__salt__, {'cmd.retcode': mock}):
-                    self.assertTrue(systemd.reload_("sshd"))
-
-    def test_force_reload(self):
-        '''
-            Test to force-reload the specified service with systemd
-        '''
-        mock = MagicMock(return_value=False)
-        with patch.object(systemd, '_untracked_custom_unit_found', mock):
-            with patch.object(systemd, '_unit_file_changed', mock):
-                with patch.dict(systemd.__salt__, {'cmd.retcode': mock}):
-                    self.assertTrue(systemd.force_reload("sshd"))
-
-    def test_status(self):
-        '''
-            Test to return the status for a service via systemd
-        '''
-        mock = MagicMock(return_value=False)
-        with patch.object(systemd, '_untracked_custom_unit_found', mock):
-            with patch.object(systemd, '_unit_file_changed', mock):
-                with patch.dict(systemd.__salt__, {'cmd.retcode': mock}):
-                    self.assertTrue(systemd.status("sshd"))
-
-    def test_enable(self):
-        '''
-            Test to enable the named service to start when the system boots
-        '''
-        exe = MagicMock(return_value='foo')
-        tmock = MagicMock(return_value=True)
-        mock = MagicMock(return_value=False)
-        with patch.object(systemd, '_untracked_custom_unit_found', mock):
-            with patch.object(systemd, '_unit_file_changed', mock):
-                with patch.dict(systemd.__salt__, {'cmd.retcode': mock}):
-                    with patch.object(systemd, "_service_is_sysv", mock):
-                        self.assertTrue(systemd.enable("sshd"))
-                    with patch.object(systemd, "_get_service_exec", exe):
-                        with patch.object(systemd, "_service_is_sysv", tmock):
-                            self.assertTrue(systemd.enable("sshd"))
-
-    def test_disable(self):
-        '''
-            Test to disable the named service to not
-            start when the system boots
-        '''
-        exe = MagicMock(return_value='foo')
-        tmock = MagicMock(return_value=True)
-        mock = MagicMock(return_value=False)
-        with patch.object(systemd, '_untracked_custom_unit_found', mock):
-            with patch.object(systemd, '_unit_file_changed', mock):
-                with patch.dict(systemd.__salt__, {'cmd.retcode': mock}):
-                    with patch.object(systemd, "_service_is_sysv", mock):
-                        self.assertTrue(systemd.disable("sshd"))
-                    with patch.object(systemd, "_get_service_exec", exe):
-                        with patch.object(systemd, "_service_is_sysv", tmock):
-                            self.assertTrue(systemd.disable("sshd"))
-
-    def test_enabled(self):
-        '''
-            Test to return if the named service is enabled to start on boot
-        '''
-        mock = MagicMock(return_value=True)
-        with patch.object(systemd, '_enabled', mock):
-            self.assertTrue(systemd.enabled("sshd"))
-
-    def test_disabled(self):
-        '''
-            Test to Return if the named service is disabled to start on boot
-        '''
-        mock = MagicMock(return_value=True)
-        with patch.object(systemd, '_enabled', mock):
-            self.assertFalse(systemd.disabled("sshd"))
-=======
         Test to check that the given service is available
         '''
         available = (
@@ -245,7 +101,6 @@
         mock_stdout = MagicMock(return_value=not_available)
         with patch.dict(systemd.__salt__, {'cmd.run': mock_stdout}):
             self.assertFalse(systemd.available('asdf'))
->>>>>>> d8e1663e
 
     def test_show(self):
         '''
