#
# This file is autogenerated by pip-compile
# To update, run:
#
#    pip-compile --output-file=requirements/static/ci/py3.10/lint.txt --pip-args='--constraint=requirements/static/ci/py3.10/linux.txt' requirements/base.txt requirements/static/ci/common.in requirements/static/ci/lint.in requirements/static/ci/linux.in requirements/static/pkg/linux.in requirements/zeromq.txt
#
aiohttp==3.8.1
    # via etcd3-py
aiosignal==1.2.0
    # via aiohttp
ansible-core==2.14.1
    # via ansible
ansible==7.1.0 ; python_version >= "3.9"
    # via -r requirements/static/ci/linux.in
apache-libcloud==3.3.1 ; sys_platform != "win32"
    # via -r requirements/static/ci/common.in
apscheduler==3.6.3
    # via python-telegram-bot
asn1crypto==1.4.0
    # via
    #   certvalidator
    #   oscrypto
astroid==2.3.3
    # via pylint
async-timeout==4.0.2
    # via aiohttp
attrs==21.2.0
    # via
    #   aiohttp
    #   jsonschema
backports.entry-points-selectable==1.1.0
    # via virtualenv
bcrypt==3.2.0
    # via
    #   paramiko
    #   passlib
boto3==1.21.46 ; python_version >= "3.6"
    # via
    #   -r requirements/static/ci/common.in
    #   moto
boto==2.49.0
    # via -r requirements/static/ci/common.in
botocore==1.24.46
    # via
    #   boto3
    #   moto
    #   s3transfer
cachetools==4.2.2
    # via
    #   google-auth
    #   python-telegram-bot
cassandra-driver==3.25.0
    # via -r requirements/static/ci/common.in
certifi==2022.12.7
    # via
    #   -r requirements/static/ci/common.in
    #   kubernetes
    #   python-telegram-bot
    #   requests
certvalidator==0.11.1
    # via vcert
cffi==1.14.6
    # via
    #   -r requirements/static/ci/common.in
    #   bcrypt
    #   cryptography
    #   pygit2
    #   pynacl
charset-normalizer==2.0.4
    # via
    #   aiohttp
    #   requests
cheetah3==3.2.6.post1
    # via -r requirements/static/ci/common.in
cheroot==8.5.2
    # via cherrypy
cherrypy==18.6.1
    # via
    #   -r requirements/static/ci/common.in
    #   -r requirements/static/pkg/linux.in
click==8.0.1
    # via geomet
clustershell==1.8.3
    # via -r requirements/static/ci/common.in
contextvars==2.4
    # via -r requirements/base.txt
croniter==1.0.15 ; sys_platform != "win32"
    # via -r requirements/static/ci/common.in
cryptography==39.0.2
    # via
    #   -r requirements/static/pkg/linux.in
    #   ansible-core
    #   etcd3-py
    #   moto
    #   paramiko
    #   pyopenssl
    #   vcert
distlib==0.3.2
    # via virtualenv
distro==1.6.0
    # via -r requirements/base.txt
dnspython==2.1.0
    # via
    #   -r requirements/static/ci/common.in
    #   python-etcd
docker==5.0.0
    # via -r requirements/static/ci/common.in
etcd3-py==0.1.6 ; python_version >= "3.6"
    # via -r requirements/static/ci/common.in
filelock==3.0.12
    # via virtualenv
frozenlist==1.3.0
    # via
    #   aiohttp
    #   aiosignal
genshi==0.7.5
    # via -r requirements/static/ci/common.in
geomet==0.2.1.post1
    # via cassandra-driver
gitdb==4.0.7
    # via gitpython
gitpython==3.1.30 ; python_version >= "3.7"
    # via -r requirements/static/ci/common.in
google-auth==2.0.1
    # via kubernetes
hglib==2.6.1
    # via -r requirements/static/ci/linux.in
idna==3.2
    # via
    #   etcd3-py
    #   requests
    #   yarl
immutables==0.16
    # via contextvars
importlib-metadata==6.0.0
    # via -r requirements/static/pkg/linux.in
ipaddress==1.0.23
    # via kubernetes
isort==4.3.21
    # via pylint
jaraco.classes==3.2.1
    # via jaraco.collections
jaraco.collections==3.4.0
    # via cherrypy
jaraco.functools==3.3.0
    # via
    #   cheroot
    #   jaraco.text
    #   tempora
jaraco.text==3.5.1
    # via jaraco.collections
jinja2==3.1.2
    # via
    #   -r requirements/base.txt
    #   ansible-core
    #   junos-eznc
    #   moto
jmespath==0.10.0
    # via
    #   -r requirements/base.txt
    #   -r requirements/static/ci/common.in
    #   boto3
    #   botocore
jsonschema==3.2.0
    # via -r requirements/static/ci/common.in
junos-eznc==2.6.0 ; sys_platform != "win32" and python_version <= "3.10"
    # via -r requirements/static/ci/common.in
jxmlease==1.0.3 ; sys_platform != "win32"
    # via -r requirements/static/ci/common.in
kazoo==2.8.0 ; sys_platform != "win32" and sys_platform != "darwin"
    # via -r requirements/static/ci/common.in
keyring==5.7.1
    # via -r requirements/static/ci/common.in
kubernetes==3.0.0
    # via -r requirements/static/ci/common.in
lazy-object-proxy==1.4.3
    # via astroid
libnacl==1.8.0 ; sys_platform != "win32" and sys_platform != "darwin"
    # via -r requirements/static/ci/common.in
looseversion==1.0.2
    # via -r requirements/base.txt
lxml==4.9.1
    # via
    #   junos-eznc
    #   ncclient
mako==1.2.2
    # via -r requirements/static/ci/common.in
markupsafe==2.1.2
    # via
    #   -r requirements/base.txt
    #   jinja2
    #   mako
    #   moto
    #   werkzeug
mccabe==0.6.1
    # via pylint
mercurial==6.0.1
    # via -r requirements/static/ci/linux.in
modernize==0.5
    # via saltpylint
more-itertools==8.8.0
    # via
    #   cheroot
    #   cherrypy
    #   jaraco.classes
    #   jaraco.functools
moto==3.0.1 ; python_version >= "3.6"
    # via -r requirements/static/ci/common.in
msgpack==1.0.2
    # via -r requirements/base.txt
multidict==6.0.2
    # via
    #   aiohttp
    #   yarl
ncclient==0.6.9
    # via junos-eznc
netaddr==0.8.0
    # via junos-eznc
oscrypto==1.2.1
    # via certvalidator
packaging==21.3
    # via
    #   -r requirements/base.txt
    #   ansible-core
paramiko==2.10.1 ; sys_platform != "win32" and sys_platform != "darwin"
    # via
    #   -r requirements/static/ci/common.in
    #   junos-eznc
    #   ncclient
    #   scp
passlib[bcrypt]==1.7.4
    # via -r requirements/static/ci/common.in
pathspec==0.9.0
    # via yamllint
platformdirs==2.2.0
    # via virtualenv
portend==2.7.1
    # via cherrypy
psutil==5.8.0
    # via -r requirements/base.txt
pyasn1-modules==0.2.8
    # via google-auth
pyasn1==0.4.8
    # via
    #   pyasn1-modules
    #   rsa
pycodestyle==2.5.0
    # via saltpylint
pycparser==2.21 ; python_version >= "3.9"
    # via
    #   -r requirements/static/ci/common.in
    #   -r requirements/static/pkg/linux.in
    #   cffi
pycryptodomex==3.10.1
    # via -r requirements/crypto.txt
pygit2==1.9.1 ; python_version >= "3.10"
    # via -r requirements/static/ci/linux.in
pyiface==0.0.11
    # via -r requirements/static/ci/linux.in
pyinotify==0.9.6 ; sys_platform != "win32" and sys_platform != "darwin" and platform_system != "openbsd"
    # via -r requirements/static/ci/common.in
pyjwt==2.4.0
    # via twilio
pylint==2.4.4
    # via
    #   -r requirements/static/ci/lint.in
    #   saltpylint
pymysql==1.0.2 ; python_version > "3.5"
    # via -r requirements/static/ci/linux.in
pynacl==1.4.0
    # via paramiko
pyopenssl==23.0.0
    # via
    #   -r requirements/static/pkg/linux.in
    #   etcd3-py
pyparsing==3.0.9
    # via
    #   junos-eznc
    #   packaging
pyrsistent==0.18.0
    # via jsonschema
pyserial==3.5
    # via junos-eznc
python-consul==1.1.0
    # via -r requirements/static/ci/linux.in
python-dateutil==2.8.2
    # via
    #   -r requirements/static/pkg/linux.in
    #   botocore
    #   croniter
    #   kubernetes
    #   moto
    #   vcert
python-etcd==0.4.5
    # via -r requirements/static/ci/common.in
python-gnupg==0.4.8
    # via -r requirements/static/pkg/linux.in
python-telegram-bot==13.7 ; python_version > "3.5"
    # via -r requirements/static/ci/linux.in
pytz==2022.1
    # via
    #   apscheduler
    #   moto
    #   python-telegram-bot
    #   tempora
    #   twilio
pyvmomi==7.0.2
    # via -r requirements/static/ci/common.in
pyyaml==5.4.1
    # via
    #   -r requirements/base.txt
    #   ansible-core
    #   clustershell
    #   junos-eznc
    #   kubernetes
    #   yamllint
    #   yamlordereddictloader
pyzmq==23.2.0 ; python_version < "3.11"
    # via -r requirements/zeromq.txt
redis-py-cluster==2.1.3
    # via -r requirements/static/ci/linux.in
redis==3.5.3
    # via redis-py-cluster
<<<<<<< HEAD
requests==2.26.0
=======
requests-oauthlib==1.3.0
    # via msrest
requests==2.31.0
>>>>>>> 21bb7bdc
    # via
    #   -r requirements/base.txt
    #   -r requirements/static/ci/common.in
    #   apache-libcloud
    #   docker
    #   etcd3-py
    #   kubernetes
    #   moto
    #   python-consul
    #   pyvmomi
    #   responses
    #   twilio
    #   vcert
resolvelib==0.5.4
    # via ansible-core
responses==0.13.4
    # via moto
rfc3987==1.3.8
    # via -r requirements/static/ci/common.in
rpm-vercmp==0.1.2
    # via -r requirements/static/pkg/linux.in
rsa==4.7.2
    # via google-auth
s3transfer==0.5.0
    # via boto3
saltpylint==2020.9.28
    # via -r requirements/static/ci/lint.in
scp==0.13.6
    # via junos-eznc
semantic-version==2.9.0
    # via etcd3-py
setproctitle==1.3.2
    # via -r requirements/static/pkg/linux.in
six==1.16.0
    # via
    #   apscheduler
    #   astroid
    #   bcrypt
    #   cassandra-driver
    #   cheroot
    #   etcd3-py
    #   genshi
    #   geomet
    #   jsonschema
    #   junos-eznc
    #   kazoo
    #   kubernetes
    #   ncclient
    #   paramiko
    #   pynacl
    #   python-consul
    #   python-dateutil
    #   pyvmomi
    #   responses
    #   transitions
    #   vcert
    #   virtualenv
    #   websocket-client
slack-bolt==1.15.5
    # via -r requirements/static/ci/linux.in
slack-sdk==3.19.5
    # via slack-bolt
smmap==4.0.0
    # via gitdb
sqlparse==0.4.4
    # via -r requirements/static/ci/common.in
strict-rfc3339==0.7
    # via -r requirements/static/ci/common.in
tempora==4.1.1
    # via portend
timelib==0.2.5
    # via -r requirements/static/pkg/linux.in
toml==0.10.2
    # via
    #   -r requirements/static/ci/common.in
    #   -r requirements/static/ci/lint.in
tornado==6.1
    # via
    #   -r requirements/base.txt
    #   python-telegram-bot
transitions==0.8.8
    # via junos-eznc
twilio==7.9.2
    # via -r requirements/static/ci/linux.in
tzlocal==3.0
    # via apscheduler
urllib3==1.26.6
    # via
    #   botocore
    #   kubernetes
    #   python-etcd
    #   requests
    #   responses
vcert==0.7.4 ; sys_platform != "win32"
    # via -r requirements/static/ci/common.in
virtualenv==20.7.2
    # via -r requirements/static/ci/common.in
watchdog==2.1.5
    # via -r requirements/static/ci/common.in
websocket-client==0.40.0
    # via
    #   docker
    #   kubernetes
werkzeug==2.2.3
    # via moto
wrapt==1.11.1
    # via astroid
xmltodict==0.12.0
    # via moto
yamllint==1.26.3
    # via -r requirements/static/ci/linux.in
yamlordereddictloader==0.4.0
    # via junos-eznc
yarl==1.7.2
    # via aiohttp
zc.lockfile==2.0
    # via cherrypy
zipp==3.5.0
    # via importlib-metadata

# The following packages are considered to be unsafe in a requirements file:
# setuptools<|MERGE_RESOLUTION|>--- conflicted
+++ resolved
@@ -321,13 +321,7 @@
     # via -r requirements/static/ci/linux.in
 redis==3.5.3
     # via redis-py-cluster
-<<<<<<< HEAD
-requests==2.26.0
-=======
-requests-oauthlib==1.3.0
-    # via msrest
 requests==2.31.0
->>>>>>> 21bb7bdc
     # via
     #   -r requirements/base.txt
     #   -r requirements/static/ci/common.in
