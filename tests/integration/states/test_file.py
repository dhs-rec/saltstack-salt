# -*- coding: utf-8 -*-

'''
Tests for the file state
'''

# Import Python libs
from __future__ import absolute_import, print_function, unicode_literals
import errno
import logging
import os
import re
import sys
import shutil
import stat
import tempfile
import textwrap
import filecmp

log = logging.getLogger(__name__)

# Import Salt Testing libs
from tests.support.case import ModuleCase
from tests.support.unit import skipIf
from tests.support.paths import FILES, TMP, TMP_STATE_TREE
from tests.support.helpers import (
    destructiveTest,
    skip_if_not_root,
    with_system_user_and_group,
    with_tempdir,
    with_tempfile,
    Webserver,
    destructiveTest
)
from tests.support.mixins import SaltReturnAssertsMixin

# Import Salt libs
import salt.utils.data
import salt.utils.files
import salt.utils.path
import salt.utils.platform
import salt.utils.stringutils

HAS_PWD = True
try:
    import pwd
except ImportError:
    HAS_PWD = False

HAS_GRP = True
try:
    import grp
except ImportError:
    HAS_GRP = False

# Import 3rd-party libs
from salt.ext import six
from salt.ext.six.moves import range  # pylint: disable=import-error,redefined-builtin

IS_WINDOWS = salt.utils.platform.is_windows()

BINARY_FILE = b'GIF89a\x01\x00\x01\x00\x80\x00\x00\x05\x04\x04\x00\x00\x00,\x00\x00\x00\x00\x01\x00\x01\x00\x00\x02\x02D\x01\x00;'

STATE_DIR = os.path.join(FILES, 'file', 'base')
if IS_WINDOWS:
    FILEPILLAR = 'C:\\Windows\\Temp\\filepillar-python'
    FILEPILLARDEF = 'C:\\Windows\\Temp\\filepillar-defaultvalue'
    FILEPILLARGIT = 'C:\\Windows\\Temp\\filepillar-bar'
else:
    FILEPILLAR = '/tmp/filepillar-python'
    FILEPILLARDEF = '/tmp/filepillar-defaultvalue'
    FILEPILLARGIT = '/tmp/filepillar-bar'


def _test_managed_file_mode_keep_helper(testcase, local=False):
    '''
    DRY helper function to run the same test with a local or remote path
    '''
    name = os.path.join(TMP, 'scene33')
    grail_fs_path = os.path.join(FILES, 'file', 'base', 'grail', 'scene33')
    grail = 'salt://grail/scene33' if not local else grail_fs_path

    # Get the current mode so that we can put the file back the way we
    # found it when we're done.
    grail_fs_mode = int(testcase.run_function('file.get_mode', [grail_fs_path]), 8)
    initial_mode = 0o770
    new_mode_1 = 0o600
    new_mode_2 = 0o644

    # Set the initial mode, so we can be assured that when we set the mode
    # to "keep", we're actually changing the permissions of the file to the
    # new mode.
    ret = testcase.run_state(
        'file.managed',
        name=name,
        mode=oct(initial_mode),
        source=grail,
    )

    if IS_WINDOWS:
        testcase.assertSaltFalseReturn(ret)
        return

    testcase.assertSaltTrueReturn(ret)

    try:
        # Update the mode on the fileserver (pass 1)
        os.chmod(grail_fs_path, new_mode_1)
        ret = testcase.run_state(
            'file.managed',
            name=name,
            mode='keep',
            source=grail,
        )
        testcase.assertSaltTrueReturn(ret)
        managed_mode = stat.S_IMODE(os.stat(name).st_mode)
        testcase.assertEqual(oct(managed_mode), oct(new_mode_1))
        # Update the mode on the fileserver (pass 2)
        # This assures us that if the file in file_roots was originally set
        # to the same mode as new_mode_1, we definitely get an updated mode
        # this time.
        os.chmod(grail_fs_path, new_mode_2)
        ret = testcase.run_state(
            'file.managed',
            name=name,
            mode='keep',
            source=grail,
        )
        testcase.assertSaltTrueReturn(ret)
        managed_mode = stat.S_IMODE(os.stat(name).st_mode)
        testcase.assertEqual(oct(managed_mode), oct(new_mode_2))
    except Exception:
        raise
    finally:
        # Set the mode of the file in the file_roots back to what it
        # originally was.
        os.chmod(grail_fs_path, grail_fs_mode)


class FileTest(ModuleCase, SaltReturnAssertsMixin):
    '''
    Validate the file state
    '''
    def tearDown(self):
        '''
        remove files created in previous tests
        '''
        user = 'salt'
        if user in str(self.run_function('user.list_users', [user])):
            self.run_function('user.delete', [user])

        for path in (FILEPILLAR, FILEPILLARDEF, FILEPILLARGIT):
            try:
                os.remove(path)
            except OSError as exc:
                if exc.errno != os.errno.ENOENT:
                    log.error('Failed to remove %s: %s', path, exc)

    def test_symlink(self):
        '''
        file.symlink
        '''
        name = os.path.join(TMP, 'symlink')
        tgt = os.path.join(TMP, 'target')

        # Windows must have a source directory to link to
        if IS_WINDOWS and not os.path.isdir(tgt):
            os.mkdir(tgt)

        # Windows cannot create a symlink if it already exists
        if IS_WINDOWS and self.run_function('file.is_link', [name]):
            self.run_function('file.remove', [name])

        ret = self.run_state('file.symlink', name=name, target=tgt)
        self.assertSaltTrueReturn(ret)

    def test_test_symlink(self):
        '''
        file.symlink test interface
        '''
        name = os.path.join(TMP, 'symlink2')
        tgt = os.path.join(TMP, 'target')
        ret = self.run_state('file.symlink', test=True, name=name, target=tgt)
        self.assertSaltNoneReturn(ret)

    def test_absent_file(self):
        '''
        file.absent
        '''
        name = os.path.join(TMP, 'file_to_kill')
        with salt.utils.files.fopen(name, 'w+') as fp_:
            fp_.write('killme')
        ret = self.run_state('file.absent', name=name)
        self.assertSaltTrueReturn(ret)
        self.assertFalse(os.path.isfile(name))

    def test_absent_dir(self):
        '''
        file.absent
        '''
        name = os.path.join(TMP, 'dir_to_kill')
        if not os.path.isdir(name):
            # left behind... Don't fail because of this!
            os.makedirs(name)
        ret = self.run_state('file.absent', name=name)
        self.assertSaltTrueReturn(ret)
        self.assertFalse(os.path.isdir(name))

    def test_absent_link(self):
        '''
        file.absent
        '''
        name = os.path.join(TMP, 'link_to_kill')
        tgt = '{0}.tgt'.format(name)

        # Windows must have a source directory to link to
        if IS_WINDOWS and not os.path.isdir(tgt):
            os.mkdir(tgt)

        if not self.run_function('file.is_link', [name]):
            self.run_function('file.symlink', [tgt, name])

        ret = self.run_state('file.absent', name=name)

        try:
            self.assertSaltTrueReturn(ret)
            self.assertFalse(self.run_function('file.is_link', [name]))
        finally:
            if self.run_function('file.is_link', [name]):
                self.run_function('file.remove', [name])

    @with_tempfile()
    def test_test_absent(self, name):
        '''
        file.absent test interface
        '''
        with salt.utils.files.fopen(name, 'w+') as fp_:
            fp_.write('killme')
        ret = self.run_state('file.absent', test=True, name=name)
        self.assertSaltNoneReturn(ret)
        self.assertTrue(os.path.isfile(name))

    def test_managed(self):
        '''
        file.managed
        '''
        name = os.path.join(TMP, 'grail_scene33')
        ret = self.run_state(
            'file.managed', name=name, source='salt://grail/scene33'
        )
        src = os.path.join(
            FILES, 'file', 'base', 'grail', 'scene33'
        )
        with salt.utils.files.fopen(src, 'r') as fp_:
            master_data = fp_.read()
        with salt.utils.files.fopen(name, 'r') as fp_:
            minion_data = fp_.read()
        self.assertEqual(master_data, minion_data)
        self.assertSaltTrueReturn(ret)

    def test_managed_file_mode(self):
        '''
        file.managed, correct file permissions
        '''
        desired_mode = 504    # 0770 octal
        name = os.path.join(TMP, 'grail_scene33')
        ret = self.run_state(
            'file.managed', name=name, mode='0770', source='salt://grail/scene33'
        )

        if IS_WINDOWS:
            expected = 'The \'mode\' option is not supported on Windows'
            self.assertEqual(ret[ret.keys()[0]]['comment'], expected)
            self.assertSaltFalseReturn(ret)
            return

        resulting_mode = stat.S_IMODE(
            os.stat(name).st_mode
        )
        self.assertEqual(oct(desired_mode), oct(resulting_mode))
        self.assertSaltTrueReturn(ret)

    def test_managed_file_mode_keep(self):
        '''
        Test using "mode: keep" in a file.managed state
        '''
        _test_managed_file_mode_keep_helper(self, local=False)

    def test_managed_file_mode_keep_local_source(self):
        '''
        Test using "mode: keep" in a file.managed state, with a local file path
        as the source.
        '''
        _test_managed_file_mode_keep_helper(self, local=True)

    def test_managed_file_mode_file_exists_replace(self):
        '''
        file.managed, existing file with replace=True, change permissions
        '''
        initial_mode = 504    # 0770 octal
        desired_mode = 384    # 0600 octal
        name = os.path.join(TMP, 'grail_scene33')
        ret = self.run_state(
            'file.managed', name=name, mode=oct(initial_mode), source='salt://grail/scene33'
        )

        if IS_WINDOWS:
            expected = 'The \'mode\' option is not supported on Windows'
            self.assertEqual(ret[ret.keys()[0]]['comment'], expected)
            self.assertSaltFalseReturn(ret)
            return

        resulting_mode = stat.S_IMODE(
            os.stat(name).st_mode
        )
        self.assertEqual(oct(initial_mode), oct(resulting_mode))

        name = os.path.join(TMP, 'grail_scene33')
        ret = self.run_state(
            'file.managed', name=name, replace=True, mode=oct(desired_mode), source='salt://grail/scene33'
        )
        resulting_mode = stat.S_IMODE(
            os.stat(name).st_mode
        )
        self.assertEqual(oct(desired_mode), oct(resulting_mode))
        self.assertSaltTrueReturn(ret)

    def test_managed_file_mode_file_exists_noreplace(self):
        '''
        file.managed, existing file with replace=False, change permissions
        '''
        initial_mode = 504    # 0770 octal
        desired_mode = 384    # 0600 octal
        name = os.path.join(TMP, 'grail_scene33')
        ret = self.run_state(
            'file.managed', name=name, replace=True, mode=oct(initial_mode), source='salt://grail/scene33'
        )

        if IS_WINDOWS:
            expected = 'The \'mode\' option is not supported on Windows'
            self.assertEqual(ret[ret.keys()[0]]['comment'], expected)
            self.assertSaltFalseReturn(ret)
            return

        ret = self.run_state(
            'file.managed', name=name, replace=False, mode=oct(desired_mode), source='salt://grail/scene33'
        )
        resulting_mode = stat.S_IMODE(
            os.stat(name).st_mode
        )
        self.assertEqual(oct(desired_mode), oct(resulting_mode))
        self.assertSaltTrueReturn(ret)

    def test_managed_file_with_grains_data(self):
        '''
        Test to ensure we can render grains data into a managed
        file.
        '''
        grain_path = os.path.join(TMP, 'file-grain-test')
        self.run_function('grains.set', ['grain_path', grain_path])
        state_file = 'file-grainget'

        self.run_function('state.sls', [state_file])
        self.assertTrue(os.path.exists(grain_path))

        with salt.utils.files.fopen(grain_path, 'r') as fp_:
            file_contents = fp_.readlines()

        self.assertTrue(re.match('^minion$', file_contents[0]))

    def test_managed_file_with_pillar_sls(self):
        '''
        Test to ensure pillar data in sls file
        is rendered properly and file is created.
        '''
        state_name = 'file-pillarget'

        ret = self.run_function('state.sls', [state_name])
        self.assertSaltTrueReturn(ret)

        # Check to make sure the file was created
        check_file = self.run_function('file.file_exists', [FILEPILLAR])
        self.assertTrue(check_file)

    def test_managed_file_with_pillardefault_sls(self):
        '''
        Test to ensure when pillar data is not available
        in sls file with pillar.get it uses the default
        value.
        '''
        state_name = 'file-pillardefaultget'

        ret = self.run_function('state.sls', [state_name])
        self.assertSaltTrueReturn(ret)

        # Check to make sure the file was created
        check_file = self.run_function('file.file_exists', [FILEPILLARDEF])
        self.assertTrue(check_file)

    @skip_if_not_root
    def test_managed_dir_mode(self):
        '''
        Tests to ensure that file.managed creates directories with the
        permissions requested with the dir_mode argument
        '''
        desired_mode = 511  # 0777 in octal
        name = os.path.join(TMP, 'a', 'managed_dir_mode_test_file')
        desired_owner = 'nobody'
        ret = self.run_state(
            'file.managed',
            name=name,
            source='salt://grail/scene33',
            mode=600,
            makedirs=True,
            user=desired_owner,
            dir_mode=oct(desired_mode)  # 0777
        )
        if IS_WINDOWS:
            expected = 'The \'mode\' option is not supported on Windows'
            self.assertEqual(ret[ret.keys()[0]]['comment'], expected)
            self.assertSaltFalseReturn(ret)
            return

        resulting_mode = stat.S_IMODE(
            os.stat(os.path.join(TMP, 'a')).st_mode
        )
        resulting_owner = pwd.getpwuid(os.stat(os.path.join(TMP, 'a')).st_uid).pw_name
        self.assertEqual(oct(desired_mode), oct(resulting_mode))
        self.assertSaltTrueReturn(ret)
        self.assertEqual(desired_owner, resulting_owner)

    def test_test_managed(self):
        '''
        file.managed test interface
        '''
        name = os.path.join(TMP, 'grail_not_not_scene33')
        ret = self.run_state(
            'file.managed', test=True, name=name, source='salt://grail/scene33'
        )
        self.assertSaltNoneReturn(ret)
        self.assertFalse(os.path.isfile(name))

    def test_managed_show_changes_false(self):
        '''
        file.managed test interface
        '''
        name = os.path.join(TMP, 'grail_not_scene33')
        with salt.utils.files.fopen(name, 'wb') as fp_:
            fp_.write(b'test_managed_show_changes_false\n')

        ret = self.run_state(
            'file.managed', name=name, source='salt://grail/scene33',
            show_changes=False
        )

        changes = next(six.itervalues(ret))['changes']
        self.assertEqual('<show_changes=False>', changes['diff'])

    @skipIf(IS_WINDOWS, 'Don\'t know how to fix for Windows')
    def test_managed_escaped_file_path(self):
        '''
        file.managed test that 'salt://|' protects unusual characters in file path
        '''
        funny_file = salt.utils.files.mkstemp(prefix='?f!le? n@=3&', suffix='.file type')
        funny_file_name = os.path.split(funny_file)[1]
        funny_url = 'salt://|' + funny_file_name
        funny_url_path = os.path.join(STATE_DIR, funny_file_name)

        state_name = 'funny_file'
        state_file_name = state_name + '.sls'
        state_file = os.path.join(STATE_DIR, state_file_name)
        state_key = 'file_|-{0}_|-{0}_|-managed'.format(funny_file)

        self.addCleanup(os.remove, state_file)
        self.addCleanup(os.remove, funny_file)
        self.addCleanup(os.remove, funny_url_path)

        with salt.utils.files.fopen(funny_url_path, 'w'):
            pass
        with salt.utils.files.fopen(state_file, 'w') as fp_:
            fp_.write(textwrap.dedent('''\
            {0}:
              file.managed:
                - source: {1}
                - makedirs: True
            '''.format(funny_file, funny_url)))

        ret = self.run_function('state.sls', [state_name])
        self.assertTrue(ret[state_key]['result'])

    def test_managed_contents(self):
        '''
        test file.managed with contents that is a boolean, string, integer,
        float, list, and dictionary
        '''
        state_name = 'file-FileTest-test_managed_contents'
        state_filename = state_name + '.sls'
        state_file = os.path.join(STATE_DIR, state_filename)

        managed_files = {}
        state_keys = {}
        for typ in ('bool', 'str', 'int', 'float', 'list', 'dict'):
            fd_, managed_files[typ] = tempfile.mkstemp()

            # Release the handle so they can be removed in Windows
            try:
                os.close(fd_)
            except OSError as exc:
                if exc.errno != errno.EBADF:
                    raise exc

            state_keys[typ] = 'file_|-{0} file_|-{1}_|-managed'.format(typ, managed_files[typ])
        try:
            with salt.utils.files.fopen(state_file, 'w') as fd_:
                fd_.write(textwrap.dedent('''\
                    bool file:
                      file.managed:
                        - name: {bool}
                        - contents: True

                    str file:
                      file.managed:
                        - name: {str}
                        - contents: Salt was here.

                    int file:
                      file.managed:
                        - name: {int}
                        - contents: 340282366920938463463374607431768211456

                    float file:
                      file.managed:
                        - name: {float}
                        - contents: 1.7518e-45  # gravitational coupling constant

                    list file:
                      file.managed:
                        - name: {list}
                        - contents: [1, 1, 2, 3, 5, 8, 13]

                    dict file:
                      file.managed:
                        - name: {dict}
                        - contents:
                            C: charge
                            P: parity
                            T: time
                    '''.format(**managed_files)))

            ret = self.run_function('state.sls', [state_name])
            for typ in state_keys:
                self.assertTrue(ret[state_keys[typ]]['result'])
                self.assertIn('diff', ret[state_keys[typ]]['changes'])
        finally:
            os.remove(state_file)
            for typ in managed_files:
                os.remove(managed_files[typ])

    @skip_if_not_root
    @skipIf(IS_WINDOWS, 'Windows does not support "mode" kwarg. Skipping.')
    @skipIf(not salt.utils.path.which('visudo'), 'sudo is missing')
    def test_managed_check_cmd(self):
        '''
        Test file.managed passing a basic check_cmd kwarg. See Issue #38111.
        '''
        r_group = 'root'
        if salt.utils.platform.is_darwin():
            r_group = 'wheel'
        try:
            ret = self.run_state(
                'file.managed',
                name='/tmp/sudoers',
                user='root',
                group=r_group,
                mode=440,
                check_cmd='visudo -c -s -f'
            )
            self.assertSaltTrueReturn(ret)
            self.assertInSaltComment('Empty file', ret)
            self.assertEqual(ret['file_|-/tmp/sudoers_|-/tmp/sudoers_|-managed']['changes'],
                             {'new': 'file /tmp/sudoers created', 'mode': '0440'})
        finally:
            # Clean Up File
            if os.path.exists('/tmp/sudoers'):
                os.remove('/tmp/sudoers')

    def test_managed_local_source_with_source_hash(self):
        '''
        Make sure that we enforce the source_hash even with local files
        '''
        name = os.path.join(TMP, 'local_source_with_source_hash')
        local_path = os.path.join(FILES, 'file', 'base', 'grail', 'scene33')
        actual_hash = '567fd840bf1548edc35c48eb66cdd78bfdfcccff'
        # Reverse the actual hash
        bad_hash = actual_hash[::-1]

        def remove_file():
            try:
                os.remove(name)
            except OSError as exc:
                if exc.errno != errno.ENOENT:
                    raise

        def do_test(clean=False):
            for proto in ('file://', ''):
                source = proto + local_path
                log.debug('Trying source %s', source)
                try:
                    ret = self.run_state(
                        'file.managed',
                        name=name,
                        source=source,
                        source_hash='sha1={0}'.format(bad_hash))
                    self.assertSaltFalseReturn(ret)
                    ret = ret[next(iter(ret))]
                    # Shouldn't be any changes
                    self.assertFalse(ret['changes'])
                    # Check that we identified a hash mismatch
                    self.assertIn(
                        'does not match actual checksum', ret['comment'])

                    ret = self.run_state(
                        'file.managed',
                        name=name,
                        source=source,
                        source_hash='sha1={0}'.format(actual_hash))
                    self.assertSaltTrueReturn(ret)
                finally:
                    if clean:
                        remove_file()

        remove_file()
        log.debug('Trying with nonexistant destination file')
        do_test()
        log.debug('Trying with destination file already present')
        with salt.utils.files.fopen(name, 'w'):
            pass
        try:
            do_test(clean=False)
        finally:
            remove_file()

    def test_managed_local_source_does_not_exist(self):
        '''
        Make sure that we exit gracefully when a local source doesn't exist
        '''
        name = os.path.join(TMP, 'local_source_does_not_exist')
        local_path = os.path.join(FILES, 'file', 'base', 'grail', 'scene99')

        for proto in ('file://', ''):
            source = proto + local_path
            log.debug('Trying source %s', source)
            ret = self.run_state(
                'file.managed',
                name=name,
                source=source)
            self.assertSaltFalseReturn(ret)
            ret = ret[next(iter(ret))]
            # Shouldn't be any changes
            self.assertFalse(ret['changes'])
            # Check that we identified a hash mismatch
            self.assertIn(
                'does not exist', ret['comment'])

    def test_managed_unicode_jinja_with_tojson_filter(self):
        '''
        Using {{ varname }} with a list or dictionary which contains unicode
        types on Python 2 will result in Jinja rendering the "u" prefix on each
        string. This tests that using the "tojson" jinja filter will dump them
        to a format which can be successfully loaded by our YAML loader.

        The two lines that should end up being rendered are meant to test two
        issues that would trip up PyYAML if the "tojson" filter were not used:

        1. A unicode string type would be loaded as a unicode literal with the
           leading "u" as well as the quotes, rather than simply being loaded
           as the proper unicode type which matches the content of the string
           literal. In other wordss, u'foo' would be loaded literally as
           u"u'foo'". This test includes actual non-ascii unicode in one of the
           strings to confirm that this also handles these international
           characters properly.

        2. Any unicode string type (such as a URL) which contains a colon would
           cause a ScannerError in PyYAML, as it would be assumed to delimit a
           mapping node.

        Dumping the data structure to JSON using the "tojson" jinja filter
        should produce an inline data structure which is valid YAML and will be
        loaded properly by our YAML loader.
        '''
        test_file = os.path.join(TMP, 'test-tojson.txt')
        ret = self.run_function(
            'state.apply',
            mods='tojson',
            pillar={'tojson-file': test_file})
        ret = ret[next(iter(ret))]
        assert ret['result'], ret
        with salt.utils.files.fopen(test_file) as fp_:
            managed = salt.utils.stringutils.to_unicode(fp_.read())
        expected = textwrap.dedent('''\
            Die Webseite ist https://saltstack.com.
            Der Zucker ist süß.

            ''')
        assert managed == expected, '{0!r} != {1!r}'.format(managed, expected)  # pylint: disable=repr-flag-used-in-string

    def test_managed_source_hash_indifferent_case(self):
        '''
        Test passing a source_hash as an uppercase hash.

        This is a regression test for Issue #38914 and Issue #48230 (test=true use).
        '''
        name = os.path.join(TMP, 'source_hash_indifferent_case')
        state_name = 'file_|-{0}_|' \
                     '-{0}_|-managed'.format(name)
        local_path = os.path.join(FILES, 'file', 'base', 'hello_world.txt')
        actual_hash = 'c98c24b677eff44860afea6f493bbaec5bb1c4cbb209c6fc2bbb47f66ff2ad31'
        uppercase_hash = actual_hash.upper()

        try:
            # Lay down tmp file to test against
            self.run_state(
                'file.managed',
                name=name,
                source=local_path,
                source_hash=actual_hash
            )

            # Test uppercase source_hash: should return True with no changes
            ret = self.run_state(
                'file.managed',
                name=name,
                source=local_path,
                source_hash=uppercase_hash
            )
            assert ret[state_name]['result'] is True
            assert ret[state_name]['pchanges'] == {}
            assert ret[state_name]['changes'] == {}

            # Test uppercase source_hash using test=true
            # Should return True with no changes
            ret = self.run_state(
                'file.managed',
                name=name,
                source=local_path,
                source_hash=uppercase_hash,
                test=True
            )
            assert ret[state_name]['result'] is True
            assert ret[state_name]['pchanges'] == {}
            assert ret[state_name]['changes'] == {}

        finally:
            # Clean Up File
            if os.path.exists(name):
                os.remove(name)

    def test_directory(self):
        '''
        file.directory
        '''
        name = os.path.join(TMP, 'a_new_dir')
        ret = self.run_state('file.directory', name=name)
        self.assertSaltTrueReturn(ret)
        self.assertTrue(os.path.isdir(name))

    def test_directory_symlink_dry_run(self):
        '''
        Ensure that symlinks are followed when file.directory is run with
        test=True
        '''
        try:
            tmp_dir = os.path.join(TMP, 'pgdata')
            sym_dir = os.path.join(TMP, 'pg_data')

            if IS_WINDOWS:
                self.run_function('file.mkdir', [tmp_dir, 'Administrators'])
            else:
                os.mkdir(tmp_dir, 0o700)

            self.run_function('file.symlink', [tmp_dir, sym_dir])

            if IS_WINDOWS:
                ret = self.run_state(
                    'file.directory', test=True, name=sym_dir,
                    follow_symlinks=True, win_owner='Administrators')
            else:
                ret = self.run_state(
                    'file.directory', test=True, name=sym_dir,
                    follow_symlinks=True, mode=700)

            self.assertSaltTrueReturn(ret)
        finally:
            if os.path.isdir(tmp_dir):
                self.run_function('file.remove', [tmp_dir])
            if os.path.islink(sym_dir):
                self.run_function('file.remove', [sym_dir])

    @skip_if_not_root
    @skipIf(IS_WINDOWS, 'Mode not available in Windows')
    def test_directory_max_depth(self):
        '''
        file.directory
        Test the max_depth option by iteratively increasing the depth and
        checking that no changes deeper than max_depth have been attempted
        '''

        def _get_oct_mode(name):
            '''
            Return a string octal representation of the permissions for name
            '''
            return salt.utils.files.normalize_mode(oct(os.stat(name).st_mode & 0o777))

        top = os.path.join(TMP, 'top_dir')
        sub = os.path.join(top, 'sub_dir')
        subsub = os.path.join(sub, 'sub_sub_dir')
        dirs = [top, sub, subsub]

        initial_mode = '0111'
        changed_mode = '0555'

        if not os.path.isdir(subsub):
            os.makedirs(subsub, int(initial_mode, 8))

        try:
            for depth in range(0, 3):
                ret = self.run_state('file.directory',
                                     name=top,
                                     max_depth=depth,
                                     dir_mode=changed_mode,
                                     recurse=['mode'])
                self.assertSaltTrueReturn(ret)
                for changed_dir in dirs[0:depth+1]:
                    self.assertEqual(changed_mode,
                                     _get_oct_mode(changed_dir))
                for untouched_dir in dirs[depth+1:]:
                    self.assertEqual(initial_mode,
                                     _get_oct_mode(untouched_dir))
        finally:
            shutil.rmtree(top)

    def test_test_directory(self):
        '''
        file.directory
        '''
        name = os.path.join(TMP, 'a_not_dir')
        ret = self.run_state('file.directory', test=True, name=name)
        self.assertSaltNoneReturn(ret)
        self.assertFalse(os.path.isdir(name))

    @with_tempdir()
    def test_directory_clean(self, base_dir):
        '''
        file.directory with clean=True
        '''
        name = os.path.join(base_dir, 'directory_clean_dir')
        os.mkdir(name)

        strayfile = os.path.join(name, 'strayfile')
        with salt.utils.files.fopen(strayfile, 'w'):
            pass

        straydir = os.path.join(name, 'straydir')
        if not os.path.isdir(straydir):
            os.makedirs(straydir)

        with salt.utils.files.fopen(os.path.join(straydir, 'strayfile2'), 'w'):
            pass

        ret = self.run_state('file.directory', name=name, clean=True)
        self.assertSaltTrueReturn(ret)
        self.assertFalse(os.path.exists(strayfile))
        self.assertFalse(os.path.exists(straydir))
        self.assertTrue(os.path.isdir(name))

    @with_tempdir()
    def test_directory_clean_exclude(self, base_dir):
        '''
        file.directory with clean=True and exclude_pat set
        '''
        name = os.path.join(base_dir, 'directory_clean_dir')
        if not os.path.isdir(name):
            os.makedirs(name)

        strayfile = os.path.join(name, 'strayfile')
        with salt.utils.files.fopen(strayfile, 'w'):
            pass

        straydir = os.path.join(name, 'straydir')
        if not os.path.isdir(straydir):
            os.makedirs(straydir)

        strayfile2 = os.path.join(straydir, 'strayfile2')
        with salt.utils.files.fopen(strayfile2, 'w'):
            pass

        keepfile = os.path.join(straydir, 'keepfile')
        with salt.utils.files.fopen(keepfile, 'w'):
            pass

        exclude_pat = 'E@^straydir(|/keepfile)$'
        if IS_WINDOWS:
            exclude_pat = 'E@^straydir(|\\\\keepfile)$'

        ret = self.run_state('file.directory',
                             name=name,
                             clean=True,
                             exclude_pat=exclude_pat)

        self.assertSaltTrueReturn(ret)
        self.assertFalse(os.path.exists(strayfile))
        self.assertFalse(os.path.exists(strayfile2))
        self.assertTrue(os.path.exists(keepfile))

    @with_tempdir()
    def test_test_directory_clean_exclude(self, base_dir):
        '''
        file.directory with test=True, clean=True and exclude_pat set
        '''
        name = os.path.join(base_dir, 'directory_clean_dir')
        os.mkdir(name)

        strayfile = os.path.join(name, 'strayfile')
        with salt.utils.files.fopen(strayfile, 'w'):
            pass

        straydir = os.path.join(name, 'straydir')
        if not os.path.isdir(straydir):
            os.makedirs(straydir)

        strayfile2 = os.path.join(straydir, 'strayfile2')
        with salt.utils.files.fopen(strayfile2, 'w'):
            pass

        keepfile = os.path.join(straydir, 'keepfile')
        with salt.utils.files.fopen(keepfile, 'w'):
            pass

        exclude_pat = 'E@^straydir(|/keepfile)$'
        if IS_WINDOWS:
            exclude_pat = 'E@^straydir(|\\\\keepfile)$'

        ret = self.run_state('file.directory',
                             test=True,
                             name=name,
                             clean=True,
                             exclude_pat=exclude_pat)

        comment = next(six.itervalues(ret))['comment']

        self.assertSaltNoneReturn(ret)
        self.assertTrue(os.path.exists(strayfile))
        self.assertTrue(os.path.exists(strayfile2))
        self.assertTrue(os.path.exists(keepfile))

        self.assertIn(strayfile, comment)
        self.assertIn(strayfile2, comment)
        self.assertNotIn(keepfile, comment)

    def test_directory_clean_require_in(self):
        '''
        file.directory test with clean=True and require_in file
        '''
        state_name = 'file-FileTest-test_directory_clean_require_in'
        state_filename = state_name + '.sls'
        state_file = os.path.join(STATE_DIR, state_filename)

        directory = tempfile.mkdtemp()
        self.addCleanup(lambda: shutil.rmtree(directory))

        wrong_file = os.path.join(directory, "wrong")
        with salt.utils.files.fopen(wrong_file, "w") as fp:
            fp.write("foo")
        good_file = os.path.join(directory, "bar")

        with salt.utils.files.fopen(state_file, 'w') as fp:
            self.addCleanup(lambda: os.remove(state_file))
            fp.write(textwrap.dedent('''\
                some_dir:
                  file.directory:
                    - name: {directory}
                    - clean: true

                {good_file}:
                  file.managed:
                    - require_in:
                      - file: some_dir
                '''.format(directory=directory, good_file=good_file)))

        ret = self.run_function('state.sls', [state_name])
        self.assertTrue(os.path.exists(good_file))
        self.assertFalse(os.path.exists(wrong_file))

    def test_directory_clean_require_in_with_id(self):
        '''
        file.directory test with clean=True and require_in file with an ID
        different from the file name
        '''
        state_name = 'file-FileTest-test_directory_clean_require_in_with_id'
        state_filename = state_name + '.sls'
        state_file = os.path.join(STATE_DIR, state_filename)

        directory = tempfile.mkdtemp()
        self.addCleanup(lambda: shutil.rmtree(directory))

        wrong_file = os.path.join(directory, "wrong")
        with salt.utils.files.fopen(wrong_file, "w") as fp:
            fp.write("foo")
        good_file = os.path.join(directory, "bar")

        with salt.utils.files.fopen(state_file, 'w') as fp:
            self.addCleanup(lambda: os.remove(state_file))
            fp.write(textwrap.dedent('''\
                some_dir:
                  file.directory:
                    - name: {directory}
                    - clean: true

                some_file:
                  file.managed:
                    - name: {good_file}
                    - require_in:
                      - file: some_dir
                '''.format(directory=directory, good_file=good_file)))

        ret = self.run_function('state.sls', [state_name])
        self.assertTrue(os.path.exists(good_file))
        self.assertFalse(os.path.exists(wrong_file))

    def test_directory_clean_require_with_name(self):
        '''
        file.directory test with clean=True and require with a file state
        relatively to the state's name, not its ID.
        '''
        state_name = 'file-FileTest-test_directory_clean_require_in_with_id'
        state_filename = state_name + '.sls'
        state_file = os.path.join(STATE_DIR, state_filename)

        directory = tempfile.mkdtemp()
        self.addCleanup(lambda: shutil.rmtree(directory))

        wrong_file = os.path.join(directory, "wrong")
        with salt.utils.files.fopen(wrong_file, "w") as fp:
            fp.write("foo")
        good_file = os.path.join(directory, "bar")

        with salt.utils.files.fopen(state_file, 'w') as fp:
            self.addCleanup(lambda: os.remove(state_file))
            fp.write(textwrap.dedent('''\
                some_dir:
                  file.directory:
                    - name: {directory}
                    - clean: true
                    - require:
                      # This requirement refers to the name of the following
                      # state, not its ID.
                      - file: {good_file}

                some_file:
                  file.managed:
                    - name: {good_file}
                '''.format(directory=directory, good_file=good_file)))

        ret = self.run_function('state.sls', [state_name])
        self.assertTrue(os.path.exists(good_file))
        self.assertFalse(os.path.exists(wrong_file))

    @with_tempdir(create=False)
    def test_recurse(self, name):
        '''
        file.recurse
        '''
        ret = self.run_state('file.recurse', name=name, source='salt://grail')
        self.assertSaltTrueReturn(ret)
        self.assertTrue(os.path.isfile(os.path.join(name, '36', 'scene')))

    @with_tempdir(create=False)
    @with_tempdir(create=False)
    def test_recurse_specific_env(self, dir1, dir2):
        '''
        file.recurse passing __env__
        '''
        ret = self.run_state('file.recurse',
                             name=dir1,
                             source='salt://holy',
                             __env__='prod')
        self.assertSaltTrueReturn(ret)
        self.assertTrue(os.path.isfile(os.path.join(dir1, '32', 'scene')))

        ret = self.run_state('file.recurse',
                             name=dir2,
                             source='salt://holy',
                             saltenv='prod')
        self.assertSaltTrueReturn(ret)
        self.assertTrue(os.path.isfile(os.path.join(dir2, '32', 'scene')))

    @with_tempdir(create=False)
    @with_tempdir(create=False)
    def test_recurse_specific_env_in_url(self, dir1, dir2):
        '''
        file.recurse passing __env__
        '''
        ret = self.run_state('file.recurse',
                             name=dir1,
                             source='salt://holy?saltenv=prod')
        self.assertSaltTrueReturn(ret)
        self.assertTrue(os.path.isfile(os.path.join(dir1, '32', 'scene')))

        ret = self.run_state('file.recurse',
                             name=dir2,
                             source='salt://holy?saltenv=prod')
        self.assertSaltTrueReturn(ret)
        self.assertTrue(os.path.isfile(os.path.join(dir2, '32', 'scene')))

    @with_tempdir(create=False)
    def test_test_recurse(self, name):
        '''
        file.recurse test interface
        '''
        ret = self.run_state(
            'file.recurse', test=True, name=name, source='salt://grail',
        )
        self.assertSaltNoneReturn(ret)
        self.assertFalse(os.path.isfile(os.path.join(name, '36', 'scene')))
        self.assertFalse(os.path.exists(name))

    @with_tempdir(create=False)
    @with_tempdir(create=False)
    def test_test_recurse_specific_env(self, dir1, dir2):
        '''
        file.recurse test interface
        '''
        ret = self.run_state('file.recurse',
                             test=True,
                             name=dir1,
                             source='salt://holy',
                             __env__='prod'
        )
        self.assertSaltNoneReturn(ret)
        self.assertFalse(os.path.isfile(os.path.join(dir1, '32', 'scene')))
        self.assertFalse(os.path.exists(dir1))

        ret = self.run_state('file.recurse',
                             test=True,
                             name=dir2,
                             source='salt://holy',
                             saltenv='prod'
        )
        self.assertSaltNoneReturn(ret)
        self.assertFalse(os.path.isfile(os.path.join(dir2, '32', 'scene')))
        self.assertFalse(os.path.exists(dir2))

    @with_tempdir(create=False)
    def test_recurse_template(self, name):
        '''
        file.recurse with jinja template enabled
        '''
        _ts = 'TEMPLATE TEST STRING'
        ret = self.run_state(
            'file.recurse', name=name, source='salt://grail',
            template='jinja', defaults={'spam': _ts})
        self.assertSaltTrueReturn(ret)
        with salt.utils.files.fopen(os.path.join(name, 'scene33'), 'r') as fp_:
            contents = fp_.read()
        self.assertIn(_ts, contents)

    @with_tempdir()
    def test_recurse_clean(self, name):
        '''
        file.recurse with clean=True
        '''
        strayfile = os.path.join(name, 'strayfile')
        with salt.utils.files.fopen(strayfile, 'w'):
            pass

        # Corner cases: replacing file with a directory and vice versa
        with salt.utils.files.fopen(os.path.join(name, '36'), 'w'):
            pass
        os.makedirs(os.path.join(name, 'scene33'))
        ret = self.run_state(
            'file.recurse', name=name, source='salt://grail', clean=True)
        self.assertSaltTrueReturn(ret)
        self.assertFalse(os.path.exists(strayfile))
        self.assertTrue(os.path.isfile(os.path.join(name, '36', 'scene')))
        self.assertTrue(os.path.isfile(os.path.join(name, 'scene33')))

    @with_tempdir()
    def test_recurse_clean_specific_env(self, name):
        '''
        file.recurse with clean=True and __env__=prod
        '''
        strayfile = os.path.join(name, 'strayfile')
        with salt.utils.files.fopen(strayfile, 'w'):
            pass

        # Corner cases: replacing file with a directory and vice versa
        with salt.utils.files.fopen(os.path.join(name, '32'), 'w'):
            pass
        os.makedirs(os.path.join(name, 'scene34'))
        ret = self.run_state('file.recurse',
                             name=name,
                             source='salt://holy',
                             clean=True,
                             __env__='prod')
        self.assertSaltTrueReturn(ret)
        self.assertFalse(os.path.exists(strayfile))
        self.assertTrue(os.path.isfile(os.path.join(name, '32', 'scene')))
        self.assertTrue(os.path.isfile(os.path.join(name, 'scene34')))

    @with_tempdir()
    def test_recurse_issue_34945(self, base_dir):
        '''
        This tests the case where the source dir for the file.recurse state
        does not contain any files (only subdirectories), and the dir_mode is
        being managed. For a long time, this corner case resulted in the top
        level of the destination directory being created with the wrong initial
        permissions, a problem that would be corrected later on in the
        file.recurse state via running state.directory. However, the
        file.directory state only gets called when there are files to be
        managed in that directory, and when the source directory contains only
        subdirectories, the incorrectly-set initial perms would not be
        repaired.

        This was fixed in https://github.com/saltstack/salt/pull/35309
        '''
        dir_mode = '2775'
        issue_dir = 'issue-34945'
        name = os.path.join(base_dir, issue_dir)

        ret = self.run_state('file.recurse',
                             name=name,
                             source='salt://' + issue_dir,
                             dir_mode=dir_mode)
        self.assertSaltTrueReturn(ret)
        actual_dir_mode = oct(stat.S_IMODE(os.stat(name).st_mode))[-4:]
        self.assertEqual(dir_mode, actual_dir_mode)

    @with_tempdir(create=False)
    def test_recurse_issue_40578(self, name):
        '''
        This ensures that the state doesn't raise an exception when it
        encounters a file with a unicode filename in the process of invoking
        file.source_list.
        '''
        ret = self.run_state('file.recurse',
                             name=name,
                             source='salt://соль')
        self.assertSaltTrueReturn(ret)
        self.assertEqual(
            sorted(salt.utils.data.decode(os.listdir(name), normalize=True)),
            sorted(['foo.txt', 'спам.txt', 'яйца.txt']),
        )

    @with_tempfile()
    def test_replace(self, name):
        '''
        file.replace
        '''
        with salt.utils.files.fopen(name, 'w+') as fp_:
            fp_.write('change_me')

        ret = self.run_state('file.replace',
                name=name, pattern='change', repl='salt', backup=False)

        with salt.utils.files.fopen(name, 'r') as fp_:
            self.assertIn('salt', fp_.read())

        self.assertSaltTrueReturn(ret)

    @with_tempdir()
    def test_replace_issue_18612(self, base_dir):
        '''
        Test the (mis-)behaviour of file.replace as described in #18612:

        Using 'prepend_if_not_found' or 'append_if_not_found' resulted in
        an infinitely growing file as 'file.replace' didn't check beforehand
        whether the changes had already been done to the file

        # Case description:

        The tested file contains one commented line
        The commented line should be uncommented in the end, nothing else should change
        '''
        test_name = 'test_replace_issue_18612'
        path_test = os.path.join(base_dir, test_name)

        with salt.utils.files.fopen(path_test, 'w+') as fp_test_:
            fp_test_.write('# en_US.UTF-8')

        ret = []
        for x in range(0, 3):
            ret.append(self.run_state('file.replace',
                name=path_test, pattern='^# en_US.UTF-8$', repl='en_US.UTF-8', append_if_not_found=True))

        # ensure, the number of lines didn't change, even after invoking 'file.replace' 3 times
        with salt.utils.files.fopen(path_test, 'r') as fp_test_:
            self.assertTrue((sum(1 for _ in fp_test_) == 1))

        # ensure, the replacement succeeded
        with salt.utils.files.fopen(path_test, 'r') as fp_test_:
            self.assertTrue(fp_test_.read().startswith('en_US.UTF-8'))

        # ensure, all runs of 'file.replace' reported success
        for item in ret:
            self.assertSaltTrueReturn(item)

    @with_tempdir()
    def test_replace_issue_18612_prepend(self, base_dir):
        '''
        Test the (mis-)behaviour of file.replace as described in #18612:

        Using 'prepend_if_not_found' or 'append_if_not_found' resulted in
        an infinitely growing file as 'file.replace' didn't check beforehand
        whether the changes had already been done to the file

        # Case description:

        The tested multifile contains multiple lines not matching the pattern or replacement in any way
        The replacement pattern should be prepended to the file
        '''
        test_name = 'test_replace_issue_18612_prepend'
        path_in = os.path.join(
            FILES, 'file.replace', '{0}.in'.format(test_name)
        )
        path_out = os.path.join(
            FILES, 'file.replace', '{0}.out'.format(test_name)
        )
        path_test = os.path.join(base_dir, test_name)

        # create test file based on initial template
        shutil.copyfile(path_in, path_test)

        ret = []
        for x in range(0, 3):
            ret.append(self.run_state('file.replace',
                name=path_test, pattern='^# en_US.UTF-8$', repl='en_US.UTF-8', prepend_if_not_found=True))

        # ensure, the resulting file contains the expected lines
        self.assertTrue(filecmp.cmp(path_test, path_out))

        # ensure the initial file was properly backed up
        self.assertTrue(filecmp.cmp(path_test + '.bak', path_in))

        # ensure, all runs of 'file.replace' reported success
        for item in ret:
            self.assertSaltTrueReturn(item)

    @with_tempdir()
    def test_replace_issue_18612_append(self, base_dir):
        '''
        Test the (mis-)behaviour of file.replace as described in #18612:

        Using 'prepend_if_not_found' or 'append_if_not_found' resulted in
        an infinitely growing file as 'file.replace' didn't check beforehand
        whether the changes had already been done to the file

        # Case description:

        The tested multifile contains multiple lines not matching the pattern or replacement in any way
        The replacement pattern should be appended to the file
        '''
        test_name = 'test_replace_issue_18612_append'
        path_in = os.path.join(
            FILES, 'file.replace', '{0}.in'.format(test_name)
        )
        path_out = os.path.join(
            FILES, 'file.replace', '{0}.out'.format(test_name)
        )
        path_test = os.path.join(base_dir, test_name)

        # create test file based on initial template
        shutil.copyfile(path_in, path_test)

        ret = []
        for x in range(0, 3):
            ret.append(self.run_state('file.replace',
                name=path_test, pattern='^# en_US.UTF-8$', repl='en_US.UTF-8', append_if_not_found=True))

        # ensure, the resulting file contains the expected lines
        self.assertTrue(filecmp.cmp(path_test, path_out))

        # ensure the initial file was properly backed up
        self.assertTrue(filecmp.cmp(path_test + '.bak', path_in))

        # ensure, all runs of 'file.replace' reported success
        for item in ret:
            self.assertSaltTrueReturn(item)

    @with_tempdir()
    def test_replace_issue_18612_append_not_found_content(self, base_dir):
        '''
        Test the (mis-)behaviour of file.replace as described in #18612:

        Using 'prepend_if_not_found' or 'append_if_not_found' resulted in
        an infinitely growing file as 'file.replace' didn't check beforehand
        whether the changes had already been done to the file

        # Case description:

        The tested multifile contains multiple lines not matching the pattern or replacement in any way
        The 'not_found_content' value should be appended to the file
        '''
        test_name = 'test_replace_issue_18612_append_not_found_content'
        path_in = os.path.join(
            FILES, 'file.replace', '{0}.in'.format(test_name)
        )
        path_out = os.path.join(
            FILES, 'file.replace', '{0}.out'.format(test_name)
        )
        path_test = os.path.join(base_dir, test_name)

        # create test file based on initial template
        shutil.copyfile(path_in, path_test)

        ret = []
        for x in range(0, 3):
            ret.append(
                self.run_state('file.replace',
                    name=path_test,
                    pattern='^# en_US.UTF-8$',
                    repl='en_US.UTF-8',
                    append_if_not_found=True,
                    not_found_content='THIS LINE WASN\'T FOUND! SO WE\'RE APPENDING IT HERE!'
            ))

        # ensure, the resulting file contains the expected lines
        self.assertTrue(filecmp.cmp(path_test, path_out))

        # ensure the initial file was properly backed up
        self.assertTrue(filecmp.cmp(path_test + '.bak', path_in))

        # ensure, all runs of 'file.replace' reported success
        for item in ret:
            self.assertSaltTrueReturn(item)

    @with_tempdir()
    def test_replace_issue_18612_change_mid_line_with_comment(self, base_dir):
        '''
        Test the (mis-)behaviour of file.replace as described in #18612:

        Using 'prepend_if_not_found' or 'append_if_not_found' resulted in
        an infinitely growing file as 'file.replace' didn't check beforehand
        whether the changes had already been done to the file

        # Case description:

        The tested file contains 5 key=value pairs
        The commented key=value pair #foo=bar should be changed to foo=salt
        The comment char (#) in front of foo=bar should be removed
        '''
        test_name = 'test_replace_issue_18612_change_mid_line_with_comment'
        path_in = os.path.join(
            FILES, 'file.replace', '{0}.in'.format(test_name)
        )
        path_out = os.path.join(
            FILES, 'file.replace', '{0}.out'.format(test_name)
        )
        path_test = os.path.join(base_dir, test_name)

        # create test file based on initial template
        shutil.copyfile(path_in, path_test)

        ret = []
        for x in range(0, 3):
            ret.append(self.run_state('file.replace',
                name=path_test, pattern='^#foo=bar$', repl='foo=salt', append_if_not_found=True))

        # ensure, the resulting file contains the expected lines
        self.assertTrue(filecmp.cmp(path_test, path_out))

        # ensure the initial file was properly backed up
        self.assertTrue(filecmp.cmp(path_test + '.bak', path_in))

        # ensure, all 'file.replace' runs reported success
        for item in ret:
            self.assertSaltTrueReturn(item)

    @with_tempdir()
    def test_replace_issue_18841_no_changes(self, base_dir):
        '''
        Test the (mis-)behaviour of file.replace as described in #18841:

        Using file.replace in a way which shouldn't modify the file at all
        results in changed mtime of the original file and a backup file being created.

        # Case description

        The tested file contains multiple lines
        The tested file contains a line already matching the replacement (no change needed)
        The tested file's content shouldn't change at all
        The tested file's mtime shouldn't change at all
        No backup file should be created
        '''
        test_name = 'test_replace_issue_18841_no_changes'
        path_in = os.path.join(
            FILES, 'file.replace', '{0}.in'.format(test_name)
        )
        path_test = os.path.join(base_dir, test_name)

        # create test file based on initial template
        shutil.copyfile(path_in, path_test)

        # get (m|a)time of file
        fstats_orig = os.stat(path_test)

        # define how far we predate the file
        age = 5*24*60*60

        # set (m|a)time of file 5 days into the past
        os.utime(path_test, (fstats_orig.st_mtime-age, fstats_orig.st_atime-age))

        ret = self.run_state('file.replace',
            name=path_test,
            pattern='^hello world$',
            repl='goodbye world',
            show_changes=True,
            flags=['IGNORECASE'],
            backup=False
        )

        # get (m|a)time of file
        fstats_post = os.stat(path_test)

        # ensure, the file content didn't change
        self.assertTrue(filecmp.cmp(path_in, path_test))

        # ensure no backup file was created
        self.assertFalse(os.path.exists(path_test + '.bak'))

        # ensure the file's mtime didn't change
        self.assertTrue(fstats_post.st_mtime, fstats_orig.st_mtime-age)

        # ensure, all 'file.replace' runs reported success
        self.assertSaltTrueReturn(ret)

    def test_serialize(self):
        '''
        Test to ensure that file.serialize returns a data structure that's
        both serialized and formatted properly
        '''
        path_test = os.path.join(TMP, 'test_serialize')
        ret = self.run_state('file.serialize',
                name=path_test,
                dataset={'name': 'naive',
                    'description': 'A basic test',
                    'a_list': ['first_element', 'second_element'],
                    'finally': 'the last item'},
                formatter='json')

        with salt.utils.files.fopen(path_test, 'r') as fp_:
            serialized_file = fp_.read()

        expected_file = '''{
  "a_list": [
    "first_element",
    "second_element"
  ],
  "description": "A basic test",
  "finally": "the last item",
  "name": "naive"
}
'''
        self.assertEqual(serialized_file, expected_file)

    @with_tempdir()
    def test_replace_issue_18841_omit_backup(self, base_dir):
        '''
        Test the (mis-)behaviour of file.replace as described in #18841:

        Using file.replace in a way which shouldn't modify the file at all
        results in changed mtime of the original file and a backup file being created.

        # Case description

        The tested file contains multiple lines
        The tested file contains a line already matching the replacement (no change needed)
        The tested file's content shouldn't change at all
        The tested file's mtime shouldn't change at all
        No backup file should be created, although backup=False isn't explicitly defined
        '''
        test_name = 'test_replace_issue_18841_omit_backup'
        path_in = os.path.join(
            FILES, 'file.replace', '{0}.in'.format(test_name)
        )
        path_test = os.path.join(base_dir, test_name)

        # create test file based on initial template
        shutil.copyfile(path_in, path_test)

        # get (m|a)time of file
        fstats_orig = os.stat(path_test)

        # define how far we predate the file
        age = 5*24*60*60

        # set (m|a)time of file 5 days into the past
        os.utime(path_test, (fstats_orig.st_mtime-age, fstats_orig.st_atime-age))

        ret = self.run_state('file.replace',
            name=path_test,
            pattern='^hello world$',
            repl='goodbye world',
            show_changes=True,
            flags=['IGNORECASE']
        )

        # get (m|a)time of file
        fstats_post = os.stat(path_test)

        # ensure, the file content didn't change
        self.assertTrue(filecmp.cmp(path_in, path_test))

        # ensure no backup file was created
        self.assertFalse(os.path.exists(path_test + '.bak'))

        # ensure the file's mtime didn't change
        self.assertTrue(fstats_post.st_mtime, fstats_orig.st_mtime-age)

        # ensure, all 'file.replace' runs reported success
        self.assertSaltTrueReturn(ret)

    @with_tempfile()
    def test_comment(self, name):
        '''
        file.comment
        '''
        # write a line to file
        with salt.utils.files.fopen(name, 'w+') as fp_:
            fp_.write('comment_me')

        # Look for changes with test=True: return should be "None" at the first run
        ret = self.run_state('file.comment', test=True, name=name, regex='^comment')
        self.assertSaltNoneReturn(ret)

        # comment once
        ret = self.run_state('file.comment', name=name, regex='^comment')
        # result is positive
        self.assertSaltTrueReturn(ret)
        # line is commented
        with salt.utils.files.fopen(name, 'r') as fp_:
            self.assertTrue(fp_.read().startswith('#comment'))

        # comment twice
        ret = self.run_state('file.comment', name=name, regex='^comment')

        # result is still positive
        self.assertSaltTrueReturn(ret)
        # line is still commented
        with salt.utils.files.fopen(name, 'r') as fp_:
            self.assertTrue(fp_.read().startswith('#comment'))

        # Test previously commented file returns "True" now and not "None" with test=True
        ret = self.run_state('file.comment', test=True, name=name, regex='^comment')
        self.assertSaltTrueReturn(ret)

    @with_tempfile()
    def test_test_comment(self, name):
        '''
        file.comment test interface
        '''
        with salt.utils.files.fopen(name, 'w+') as fp_:
            fp_.write('comment_me')
        ret = self.run_state(
            'file.comment', test=True, name=name, regex='.*comment.*',
        )
        with salt.utils.files.fopen(name, 'r') as fp_:
            self.assertNotIn('#comment', fp_.read())
        self.assertSaltNoneReturn(ret)

    @with_tempfile()
    def test_uncomment(self, name):
        '''
        file.uncomment
        '''
        with salt.utils.files.fopen(name, 'w+') as fp_:
            fp_.write('#comment_me')
        ret = self.run_state('file.uncomment', name=name, regex='^comment')
        with salt.utils.files.fopen(name, 'r') as fp_:
            self.assertNotIn('#comment', fp_.read())
        self.assertSaltTrueReturn(ret)

    @with_tempfile()
    def test_test_uncomment(self, name):
        '''
        file.comment test interface
        '''
        with salt.utils.files.fopen(name, 'w+') as fp_:
            fp_.write('#comment_me')
        ret = self.run_state(
            'file.uncomment', test=True, name=name, regex='^comment.*'
        )
        with salt.utils.files.fopen(name, 'r') as fp_:
            self.assertIn('#comment', fp_.read())
        self.assertSaltNoneReturn(ret)

    @with_tempfile()
    def test_append(self, name):
        '''
        file.append
        '''
        with salt.utils.files.fopen(name, 'w+') as fp_:
            fp_.write('#salty!')
        ret = self.run_state('file.append', name=name, text='cheese')
        with salt.utils.files.fopen(name, 'r') as fp_:
            self.assertIn('cheese', fp_.read())
        self.assertSaltTrueReturn(ret)

    @with_tempfile()
    def test_test_append(self, name):
        '''
        file.append test interface
        '''
        with salt.utils.files.fopen(name, 'w+') as fp_:
            fp_.write('#salty!')
        ret = self.run_state(
            'file.append', test=True, name=name, text='cheese'
        )
        with salt.utils.files.fopen(name, 'r') as fp_:
            self.assertNotIn('cheese', fp_.read())
        self.assertSaltNoneReturn(ret)

    @with_tempdir()
    def test_append_issue_1864_makedirs(self, base_dir):
        '''
        file.append but create directories if needed as an option, and create
        the file if it doesn't exist
        '''
        fname = 'append_issue_1864_makedirs'
        name = os.path.join(base_dir, fname)

        # Non existing file get's touched
        ret = self.run_state(
            'file.append', name=name, text='cheese', makedirs=True
        )
        self.assertSaltTrueReturn(ret)

        # Nested directory and file get's touched
        name = os.path.join(base_dir, 'issue_1864', fname)
        ret = self.run_state(
            'file.append', name=name, text='cheese', makedirs=True
        )
        self.assertSaltTrueReturn(ret)

        # Parent directory exists but file does not and makedirs is False
        name = os.path.join(base_dir, 'issue_1864', fname + '2')
        ret = self.run_state(
            'file.append', name=name, text='cheese'
        )
        self.assertSaltTrueReturn(ret)
        self.assertTrue(os.path.isfile(name))

    @with_tempdir()
    def test_prepend_issue_27401_makedirs(self, base_dir):
        '''
        file.prepend but create directories if needed as an option, and create
        the file if it doesn't exist
        '''
        fname = 'prepend_issue_27401'
        name = os.path.join(base_dir, fname)

        # Non existing file get's touched
        ret = self.run_state(
            'file.prepend', name=name, text='cheese', makedirs=True
        )
        self.assertSaltTrueReturn(ret)

        # Nested directory and file get's touched
        name = os.path.join(base_dir, 'issue_27401', fname)
        ret = self.run_state(
            'file.prepend', name=name, text='cheese', makedirs=True
        )
        self.assertSaltTrueReturn(ret)

        # Parent directory exists but file does not and makedirs is False
        name = os.path.join(base_dir, 'issue_27401', fname + '2')
        ret = self.run_state(
            'file.prepend', name=name, text='cheese'
        )
        self.assertSaltTrueReturn(ret)
        self.assertTrue(os.path.isfile(name))

    @with_tempfile()
    def test_touch(self, name):
        '''
        file.touch
        '''
        ret = self.run_state('file.touch', name=name)
        self.assertTrue(os.path.isfile(name))
        self.assertSaltTrueReturn(ret)

    @with_tempfile(create=False)
    def test_test_touch(self, name):
        '''
        file.touch test interface
        '''
        ret = self.run_state('file.touch', test=True, name=name)
        self.assertFalse(os.path.isfile(name))
        self.assertSaltNoneReturn(ret)

    @with_tempdir()
    def test_touch_directory(self, base_dir):
        '''
        file.touch a directory
        '''
        name = os.path.join(base_dir, 'touch_test_dir')
        os.mkdir(name)

        ret = self.run_state('file.touch', name=name)
        self.assertSaltTrueReturn(ret)
        self.assertTrue(os.path.isdir(name))

    @with_tempdir()
    def test_issue_2227_file_append(self, base_dir):
        '''
        Text to append includes a percent symbol
        '''
        # let's make use of existing state to create a file with contents to
        # test against
        tmp_file_append = os.path.join(base_dir, 'test.append')

        self.run_state('file.touch', name=tmp_file_append)
        self.run_state(
            'file.append',
            name=tmp_file_append,
            source='salt://testappend/firstif')
        self.run_state(
            'file.append',
            name=tmp_file_append,
            source='salt://testappend/secondif')

        # Now our real test
        try:
            ret = self.run_state(
                'file.append',
                name=tmp_file_append,
                text="HISTTIMEFORMAT='%F %T '")
            self.assertSaltTrueReturn(ret)
            with salt.utils.files.fopen(tmp_file_append, 'r') as fp_:
                contents_pre = fp_.read()

            # It should not append text again
            ret = self.run_state(
                'file.append',
                name=tmp_file_append,
                text="HISTTIMEFORMAT='%F %T '")
            self.assertSaltTrueReturn(ret)

            with salt.utils.files.fopen(tmp_file_append, 'r') as fp_:
                contents_post = fp_.read()

            self.assertEqual(contents_pre, contents_post)
        except AssertionError:
            if os.path.exists(tmp_file_append):
                shutil.copy(tmp_file_append, tmp_file_append + '.bak')
            raise

    @with_tempdir()
    def test_issue_2401_file_comment(self, base_dir):
        # Get a path to the temporary file
        tmp_file = os.path.join(base_dir, 'issue-2041-comment.txt')
        # Write some data to it
        with salt.utils.files.fopen(tmp_file, 'w') as fp_:
            fp_.write('hello\nworld\n')
        # create the sls template
        template_lines = [
            '{0}:'.format(tmp_file),
            '  file.comment:',
            '    - regex: ^world'
        ]
        template = '\n'.join(template_lines)
        try:
            ret = self.run_function(
                'state.template_str', [template], timeout=120
            )
            self.assertSaltTrueReturn(ret)
            self.assertNotInSaltComment('Pattern already commented', ret)
            self.assertInSaltComment('Commented lines successfully', ret)

            # This next time, it is already commented.
            ret = self.run_function(
                'state.template_str', [template], timeout=120
            )

            self.assertSaltTrueReturn(ret)
            self.assertInSaltComment('Pattern already commented', ret)
        except AssertionError:
            shutil.copy(tmp_file, tmp_file + '.bak')
            raise

    @with_tempdir()
    def test_issue_2379_file_append(self, base_dir):
        # Get a path to the temporary file
        tmp_file = os.path.join(base_dir, 'issue-2379-file-append.txt')
        # Write some data to it
        with salt.utils.files.fopen(tmp_file, 'w') as fp_:
            fp_.write(
                'hello\nworld\n'           # Some junk
                '#PermitRootLogin yes\n'   # Commented text
                '# PermitRootLogin yes\n'  # Commented text with space
            )
        # create the sls template
        template_lines = [
            '{0}:'.format(tmp_file),
            '  file.append:',
            '    - text: PermitRootLogin yes'
        ]
        template = '\n'.join(template_lines)
        try:
            ret = self.run_function('state.template_str', [template])

            self.assertSaltTrueReturn(ret)
            self.assertInSaltComment('Appended 1 lines', ret)
        except AssertionError:
            shutil.copy(tmp_file, tmp_file + '.bak')
            raise

    @skipIf(IS_WINDOWS, 'Mode not available in Windows')
    @with_tempdir(create=False)
    @with_tempdir(create=False)
    def test_issue_2726_mode_kwarg(self, dir1, dir2):
        # Let's test for the wrong usage approach
        bad_mode_kwarg_testfile = os.path.join(
            dir1, 'bad_mode_kwarg', 'testfile'
        )
        bad_template = [
            '{0}:'.format(bad_mode_kwarg_testfile),
            '  file.recurse:',
            '    - source: salt://testfile',
            '    - mode: 644'
        ]
        ret = self.run_function(
            'state.template_str', [os.linesep.join(bad_template)]
        )
        self.assertSaltFalseReturn(ret)
        self.assertInSaltComment(
            '\'mode\' is not allowed in \'file.recurse\'. Please use '
            '\'file_mode\' and \'dir_mode\'.',
            ret
        )
        self.assertNotInSaltComment(
            'TypeError: managed() got multiple values for keyword '
            'argument \'mode\'',
            ret
        )

        # Now, the correct usage approach
        good_mode_kwargs_testfile = os.path.join(
            dir2, 'good_mode_kwargs', 'testappend'
        )
        good_template = [
            '{0}:'.format(good_mode_kwargs_testfile),
            '  file.recurse:',
            '    - source: salt://testappend',
            '    - dir_mode: 744',
            '    - file_mode: 644',
        ]
        ret = self.run_function(
            'state.template_str', [os.linesep.join(good_template)]
        )
        self.assertSaltTrueReturn(ret)

    @with_tempdir()
    def test_issue_8343_accumulated_require_in(self, base_dir):
        template_path = os.path.join(TMP_STATE_TREE, 'issue-8343.sls')
        testcase_filedest = os.path.join(base_dir, 'issue-8343.txt')
        sls_template = [
            '{0}:',
            '  file.managed:',
            '    - contents: |',
            '                #',
            '',
            'prepend-foo-accumulator-from-pillar:',
            '  file.accumulated:',
            '    - require_in:',
            '      - file: prepend-foo-management',
            '    - filename: {0}',
            '    - text: |',
            '            foo',
            '',
            'append-foo-accumulator-from-pillar:',
            '  file.accumulated:',
            '    - require_in:',
            '      - file: append-foo-management',
            '    - filename: {0}',
            '    - text: |',
            '            bar',
            '',
            'prepend-foo-management:',
            '  file.blockreplace:',
            '    - name: {0}',
            '    - marker_start: "#-- start salt managed zonestart -- PLEASE, DO NOT EDIT"',
            '    - marker_end: "#-- end salt managed zonestart --"',
            "    - content: ''",
            '    - prepend_if_not_found: True',
            "    - backup: '.bak'",
            '    - show_changes: True',
            '',
            'append-foo-management:',
            '  file.blockreplace:',
            '    - name: {0}',
            '    - marker_start: "#-- start salt managed zoneend -- PLEASE, DO NOT EDIT"',
            '    - marker_end: "#-- end salt managed zoneend --"',
            "    - content: ''",
            '    - append_if_not_found: True',
            "    - backup: '.bak2'",
            '    - show_changes: True',
            '']
        with salt.utils.files.fopen(template_path, 'w') as fp_:
            fp_.write(
                os.linesep.join(sls_template).format(testcase_filedest))

        ret = self.run_function('state.sls', mods='issue-8343')
        for name, step in six.iteritems(ret):
            self.assertSaltTrueReturn({name: step})
        with salt.utils.files.fopen(testcase_filedest) as fp_:
            contents = fp_.read().split(os.linesep)

        expected = [
            '#-- start salt managed zonestart -- PLEASE, DO NOT EDIT',
            'foo',
            '#-- end salt managed zonestart --',
            '#',
            '#-- start salt managed zoneend -- PLEASE, DO NOT EDIT',
            'bar',
            '#-- end salt managed zoneend --',
            '']

        self.assertEqual(expected, contents)

    @with_tempdir()
    def test_issue_11003_immutable_lazy_proxy_sum(self, base_dir):
        # causes the Import-Module ServerManager error on Windows
        template_path = os.path.join(TMP_STATE_TREE, 'issue-11003.sls')
        testcase_filedest = os.path.join(base_dir, 'issue-11003.txt')
        sls_template = [
            'a{0}:',
            '  file.absent:',
            '    - name: {0}',
            '',
            '{0}:',
            '  file.managed:',
            '    - contents: |',
            '                #',
            '',
            'test-acc1:',
            '  file.accumulated:',
            '    - require_in:',
            '      - file: final',
            '    - filename: {0}',
            '    - text: |',
            '            bar',
            '',
            'test-acc2:',
            '  file.accumulated:',
            '    - watch_in:',
            '      - file: final',
            '    - filename: {0}',
            '    - text: |',
            '            baz',
            '',
            'final:',
            '  file.blockreplace:',
            '    - name: {0}',
            '    - marker_start: "#-- start managed zone PLEASE, DO NOT EDIT"',
            '    - marker_end: "#-- end managed zone"',
            '    - content: \'\'',
            '    - append_if_not_found: True',
            '    - show_changes: True'
        ]

        with salt.utils.files.fopen(template_path, 'w') as fp_:
            fp_.write(os.linesep.join(sls_template).format(testcase_filedest))

        ret = self.run_function('state.sls', mods='issue-11003')
        for name, step in six.iteritems(ret):
            self.assertSaltTrueReturn({name: step})
        with salt.utils.files.fopen(testcase_filedest) as fp_:
            contents = fp_.read().split(os.linesep)

        begin = contents.index(
            '#-- start managed zone PLEASE, DO NOT EDIT') + 1
        end = contents.index('#-- end managed zone')
        block_contents = contents[begin:end]
        for item in ('', 'bar', 'baz'):
            block_contents.remove(item)
        self.assertEqual(block_contents, [])

    @with_tempdir()
    def test_issue_8947_utf8_sls(self, base_dir):
        '''
        Test some file operation with utf-8 characters on the sls

        This is more generic than just a file test. Feel free to move
        '''
        self.maxDiff = None
        korean_1 = '한국어 시험'
        korean_2 = '첫 번째 행'
        korean_3 = '마지막 행'
        test_file = os.path.join(base_dir, '{0}.txt'.format(korean_1))
        test_file_encoded = test_file
        template_path = os.path.join(TMP_STATE_TREE, 'issue-8947.sls')
        # create the sls template
        template = textwrap.dedent('''\
            some-utf8-file-create:
              file.managed:
                - name: {test_file}
                - contents: {korean_1}
                - makedirs: True
                - replace: True
                - show_diff: True
            some-utf8-file-create2:
              file.managed:
                - name: {test_file}
                - contents: |
                   {korean_2}
                   {korean_1}
                   {korean_3}
                - replace: True
                - show_diff: True
            some-utf8-file-content-test:
              cmd.run:
                - name: 'cat "{test_file}"'
                - require:
                  - file: some-utf8-file-create2
            '''.format(**locals()))

        # Save template file
        with salt.utils.files.fopen(template_path, 'wb') as fp_:
            fp_.write(salt.utils.stringutils.to_bytes(template))

        try:
            result = self.run_function('state.sls', mods='issue-8947')
            if not isinstance(result, dict):
                raise AssertionError(
                    ('Something went really wrong while testing this sls:'
                    ' {0}').format(repr(result))
                )
            # difflib produces different output on python 2.6 than on >=2.7
            if sys.version_info < (2, 7):
                diff = '---  \n+++  \n@@ -1,1 +1,3 @@\n'
            else:
                diff = '--- \n+++ \n@@ -1 +1,3 @@\n'
            diff += (
                '+첫 번째 행\n'
                ' 한국어 시험\n'
                '+마지막 행\n'
            )

            ret = {x.split('_|-')[1]: y for x, y in six.iteritems(result)}

            # Confirm initial creation of file
            self.assertEqual(
                ret['some-utf8-file-create']['comment'],
                'File {0} updated'.format(test_file_encoded)
            )
            self.assertEqual(
                ret['some-utf8-file-create']['changes'],
                {'diff': 'New file'}
            )

            # Confirm file was modified and that the diff was as expected
            self.assertEqual(
                ret['some-utf8-file-create2']['comment'],
                'File {0} updated'.format(test_file_encoded)
            )
            self.assertEqual(
                ret['some-utf8-file-create2']['changes'],
                {'diff': diff}
            )

            # Confirm that the file has the expected contents as specified in
            # the prior state.
            self.assertEqual(
                ret['some-utf8-file-content-test']['comment'],
                'Command "cat "{0}"" run'.format(test_file_encoded)
            )
            self.assertEqual(
                ret['some-utf8-file-content-test']['changes']['stdout'],
                '\n'.join((korean_2, korean_1, korean_3))
            )

        finally:
            try:
                os.remove(template_path)
            except OSError:
                pass

    @skip_if_not_root
    @skipIf(not HAS_PWD, "pwd not available. Skipping test")
    @skipIf(not HAS_GRP, "grp not available. Skipping test")
    @with_system_user_and_group('user12209', 'group12209',
                                on_existing='delete', delete=True)
    @with_tempdir()
    def test_issue_12209_follow_symlinks(self, tempdir, user, group):
        '''
        Ensure that symlinks are properly chowned when recursing (following
        symlinks)
        '''
        # Make the directories for this test
        onedir = os.path.join(tempdir, 'one')
        twodir = os.path.join(tempdir, 'two')
        os.mkdir(onedir)
        os.symlink(onedir, twodir)

        # Run the state
        ret = self.run_state(
            'file.directory', name=tempdir, follow_symlinks=True,
            user=user, group=group, recurse=['user', 'group']
        )
        self.assertSaltTrueReturn(ret)

        # Double-check, in case state mis-reported a True result. Since we are
        # following symlinks, we expect twodir to still be owned by root, but
        # onedir should be owned by the 'issue12209' user.
        onestats = os.stat(onedir)
        twostats = os.lstat(twodir)
        self.assertEqual(pwd.getpwuid(onestats.st_uid).pw_name, user)
        self.assertEqual(pwd.getpwuid(twostats.st_uid).pw_name, 'root')
        self.assertEqual(grp.getgrgid(onestats.st_gid).gr_name, group)
        if salt.utils.path.which('id'):
            root_group = self.run_function('user.primary_group', ['root'])
            self.assertEqual(grp.getgrgid(twostats.st_gid).gr_name, root_group)

    @skip_if_not_root
    @skipIf(not HAS_PWD, "pwd not available. Skipping test")
    @skipIf(not HAS_GRP, "grp not available. Skipping test")
    @with_system_user_and_group('user12209', 'group12209',
                                on_existing='delete', delete=True)
    @with_tempdir()
    def test_issue_12209_no_follow_symlinks(self, tempdir, user, group):
        '''
        Ensure that symlinks are properly chowned when recursing (not following
        symlinks)
        '''
        # Make the directories for this test
        onedir = os.path.join(tempdir, 'one')
        twodir = os.path.join(tempdir, 'two')
        os.mkdir(onedir)
        os.symlink(onedir, twodir)

        # Run the state
        ret = self.run_state(
            'file.directory', name=tempdir, follow_symlinks=False,
            user=user, group=group, recurse=['user', 'group']
        )
        self.assertSaltTrueReturn(ret)

        # Double-check, in case state mis-reported a True result. Since we
        # are not following symlinks, we expect twodir to now be owned by
        # the 'issue12209' user, just link onedir.
        onestats = os.stat(onedir)
        twostats = os.lstat(twodir)
        self.assertEqual(pwd.getpwuid(onestats.st_uid).pw_name, user)
        self.assertEqual(pwd.getpwuid(twostats.st_uid).pw_name, user)
        self.assertEqual(grp.getgrgid(onestats.st_gid).gr_name, group)
        self.assertEqual(grp.getgrgid(twostats.st_gid).gr_name, group)

    @with_tempfile(create=False)
    @with_tempfile()
    def test_template_local_file(self, source, dest):
        '''
        Test a file.managed state with a local file as the source. Test both
        with the file:// protocol designation prepended, and without it.
        '''
        with salt.utils.files.fopen(source, 'w') as fp_:
            fp_.write('{{ foo }}\n')

        for prefix in ('file://', ''):
            ret = self.run_state(
                'file.managed',
                name=dest,
                source=prefix + source,
                template='jinja',
                context={'foo': 'Hello world!'}
            )
            self.assertSaltTrueReturn(ret)

    @with_tempfile()
    def test_template_local_file_noclobber(self, source):
        '''
        Test the case where a source file is in the minion's local filesystem,
        and the source path is the same as the destination path.
        '''
        with salt.utils.files.fopen(source, 'w') as fp_:
            fp_.write('{{ foo }}\n')

        ret = self.run_state(
            'file.managed',
            name=source,
            source=source,
            template='jinja',
            context={'foo': 'Hello world!'}
        )
        self.assertSaltFalseReturn(ret)
        self.assertIn(
            ('Source file cannot be the same as destination'),
            ret[next(iter(ret))]['comment'],
        )

    @with_tempfile(create=False)
    @with_tempfile(create=False)
    def test_issue_25250_force_copy_deletes(self, source, dest):
        '''
        ensure force option in copy state does not delete target file
        '''
        shutil.copyfile(os.path.join(FILES, 'hosts'), source)
        shutil.copyfile(os.path.join(FILES, 'file/base/cheese'), dest)

        self.run_state('file.copy', name=dest, source=source, force=True)
        self.assertTrue(os.path.exists(dest))
        self.assertTrue(filecmp.cmp(source, dest))

        os.remove(source)
        os.remove(dest)

    @destructiveTest
    @with_tempfile()
    def test_file_copy_make_dirs(self, source):
        '''
        ensure make_dirs creates correct user perms
        '''
        shutil.copyfile(os.path.join(FILES, 'hosts'), source)
        dest = os.path.join(TMP, 'dir1', 'dir2', 'copied_file.txt')

        user = 'salt'
        mode = '0644'
        self.run_function('user.add', [user])
        ret = self.run_state('file.copy', name=dest, source=source, user=user,
                             makedirs=True, mode=mode)
        file_checks = [dest, os.path.join(TMP, 'dir1'), os.path.join(TMP, 'dir1', 'dir2')]
        for check in file_checks:
            user_check = self.run_function('file.get_user', [check])
            mode_check = self.run_function('file.get_mode', [check])
            assert user_check == user
            assert salt.utils.files.normalize_mode(mode_check) == mode

    def test_contents_pillar_with_pillar_list(self):
        '''
        This tests for any regressions for this issue:
        https://github.com/saltstack/salt/issues/30934
        '''
        state_file = 'file_contents_pillar'

        ret = self.run_function('state.sls', mods=state_file)
        self.assertSaltTrueReturn(ret)

    @skip_if_not_root
    @skipIf(not HAS_PWD, "pwd not available. Skipping test")
    @skipIf(not HAS_GRP, "grp not available. Skipping test")
    @with_system_user_and_group('test_setuid_user', 'test_setuid_group',
                                on_existing='delete', delete=True)
    def test_owner_after_setuid(self, user, group):

        '''
        Test to check file user/group after setting setuid or setgid.
        Because Python os.chown() does reset the setuid/setgid to 0.
        https://github.com/saltstack/salt/pull/45257
        '''

        # Desired configuration.
        desired = {
            'file': os.path.join(TMP, 'file_with_setuid'),
            'user': user,
            'group': group,
            'mode': '4750'
        }

        # Run the state.
        ret = self.run_state(
            'file.managed', name=desired['file'],
            user=desired['user'], group=desired['group'], mode=desired['mode']
        )

        # Check result.
        file_stat = os.stat(desired['file'])
        result = {
            'user': pwd.getpwuid(file_stat.st_uid).pw_name,
            'group': grp.getgrgid(file_stat.st_gid).gr_name,
            'mode': oct(stat.S_IMODE(file_stat.st_mode))
        }

        self.assertSaltTrueReturn(ret)
        self.assertEqual(desired['user'], result['user'])
        self.assertEqual(desired['group'], result['group'])
        self.assertEqual(desired['mode'], result['mode'].lstrip('0Oo'))

    def test_binary_contents(self):
        '''
        This tests to ensure that binary contents do not cause a traceback.
        '''
        name = os.path.join(TMP, '1px.gif')
        try:
            ret = self.run_state(
                'file.managed',
                name=name,
                contents=BINARY_FILE)
            self.assertSaltTrueReturn(ret)
        finally:
            try:
                os.remove(name)
            except OSError:
                pass

    @skip_if_not_root
    @skipIf(not HAS_PWD, "pwd not available. Skipping test")
    @skipIf(not HAS_GRP, "grp not available. Skipping test")
    @with_system_user_and_group('user12209', 'group12209',
                                on_existing='delete', delete=True)
    @with_tempdir()
    def test_issue_48336_file_managed_mode_setuid(self, tempdir, user, group):
        '''
        Ensure that mode is correct with changing of ownership and group
        symlinks)
        '''
        tempfile = os.path.join(tempdir, 'temp_file_issue_48336')

        # Run the state
        ret = self.run_state(
            'file.managed', name=tempfile,
            user=user, group=group, mode='4750',
        )
        self.assertSaltTrueReturn(ret)

        # Check that the owner and group are correct, and
        # the mode is what we expect
        temp_file_stats = os.stat(tempfile)

        # Normalize the mode
        temp_file_mode = six.text_type(oct(stat.S_IMODE(temp_file_stats.st_mode)))
        temp_file_mode = salt.utils.files.normalize_mode(temp_file_mode)

        self.assertEqual(temp_file_mode, '4750')
        self.assertEqual(pwd.getpwuid(temp_file_stats.st_uid).pw_name, user)
        self.assertEqual(grp.getgrgid(temp_file_stats.st_gid).gr_name, group)


class BlockreplaceTest(ModuleCase, SaltReturnAssertsMixin):
    marker_start = '# start'
    marker_end = '# end'
    content = os.linesep.join([
        'Line 1 of block',
        'Line 2 of block',
        ''
    ])
    without_block = os.linesep.join([
        'Hello world!',
        '',
        '# comment here',
        ''
    ])
    with_non_matching_block = os.linesep.join([
        'Hello world!',
        '',
        '# start',
        'No match here',
        '# end',
        '# comment here',
        ''
    ])
    with_non_matching_block_and_marker_end_not_after_newline = os.linesep.join([
        'Hello world!',
        '',
        '# start',
        'No match here# end',
        '# comment here',
        ''
    ])
    with_matching_block = os.linesep.join([
        'Hello world!',
        '',
        '# start',
        'Line 1 of block',
        'Line 2 of block',
        '# end',
        '# comment here',
        ''
    ])
    with_matching_block_and_extra_newline = os.linesep.join([
        'Hello world!',
        '',
        '# start',
        'Line 1 of block',
        'Line 2 of block',
        '',
        '# end',
        '# comment here',
        ''
    ])
    with_matching_block_and_marker_end_not_after_newline = os.linesep.join([
        'Hello world!',
        '',
        '# start',
        'Line 1 of block',
        'Line 2 of block# end',
        '# comment here',
        ''
    ])
    content_explicit_posix_newlines = ('Line 1 of block\n'
                                       'Line 2 of block\n')
    content_explicit_windows_newlines = ('Line 1 of block\r\n'
                                         'Line 2 of block\r\n')
    without_block_explicit_posix_newlines = ('Hello world!\n\n'
                                             '# comment here\n')
    without_block_explicit_windows_newlines = ('Hello world!\r\n\r\n'
                                               '# comment here\r\n')
    with_block_prepended_explicit_posix_newlines = ('# start\n'
                                                    'Line 1 of block\n'
                                                    'Line 2 of block\n'
                                                    '# end\n'
                                                    'Hello world!\n\n'
                                                    '# comment here\n')
    with_block_prepended_explicit_windows_newlines = ('# start\r\n'
                                                      'Line 1 of block\r\n'
                                                      'Line 2 of block\r\n'
                                                      '# end\r\n'
                                                      'Hello world!\r\n\r\n'
                                                      '# comment here\r\n')
    with_block_appended_explicit_posix_newlines = ('Hello world!\n\n'
                                                   '# comment here\n'
                                                   '# start\n'
                                                   'Line 1 of block\n'
                                                   'Line 2 of block\n'
                                                   '# end\n')
    with_block_appended_explicit_windows_newlines = ('Hello world!\r\n\r\n'
                                                     '# comment here\r\n'
                                                     '# start\r\n'
                                                     'Line 1 of block\r\n'
                                                     'Line 2 of block\r\n'
                                                     '# end\r\n')

    @staticmethod
    def _write(dest, content):
        with salt.utils.files.fopen(dest, 'wb') as fp_:
            fp_.write(salt.utils.stringutils.to_bytes(content))

    @staticmethod
    def _read(src):
        with salt.utils.files.fopen(src, 'rb') as fp_:
            return salt.utils.stringutils.to_unicode(fp_.read())

    @with_tempfile()
    def test_prepend(self, name):
        '''
        Test blockreplace when prepend_if_not_found=True and block doesn't
        exist in file.
        '''
        expected = self.marker_start + os.linesep + self.content + \
            self.marker_end + os.linesep + self.without_block

        # Pass 1: content ends in newline
        self._write(name, self.without_block)
        ret = self.run_state('file.blockreplace',
                             name=name,
                             content=self.content,
                             marker_start=self.marker_start,
                             marker_end=self.marker_end,
                             prepend_if_not_found=True)
        self.assertSaltTrueReturn(ret)
        self.assertTrue(ret[next(iter(ret))]['changes'])
        self.assertEqual(self._read(name), expected)
        # Pass 1a: Re-run state, no changes should be made
        ret = self.run_state('file.blockreplace',
                             name=name,
                             content=self.content,
                             marker_start=self.marker_start,
                             marker_end=self.marker_end,
                             prepend_if_not_found=True)
        self.assertSaltTrueReturn(ret)
        self.assertFalse(ret[next(iter(ret))]['changes'])
        self.assertEqual(self._read(name), expected)

        # Pass 2: content does not end in newline
        self._write(name, self.without_block)
        ret = self.run_state('file.blockreplace',
                             name=name,
                             content=self.content.rstrip('\r\n'),
                             marker_start=self.marker_start,
                             marker_end=self.marker_end,
                             prepend_if_not_found=True)
        self.assertSaltTrueReturn(ret)
        self.assertTrue(ret[next(iter(ret))]['changes'])
        self.assertEqual(self._read(name), expected)
        # Pass 2a: Re-run state, no changes should be made
        ret = self.run_state('file.blockreplace',
                             name=name,
                             content=self.content.rstrip('\r\n'),
                             marker_start=self.marker_start,
                             marker_end=self.marker_end,
                             prepend_if_not_found=True)
        self.assertSaltTrueReturn(ret)
        self.assertFalse(ret[next(iter(ret))]['changes'])
        self.assertEqual(self._read(name), expected)

    @with_tempfile()
    def test_prepend_append_newline(self, name):
        '''
        Test blockreplace when prepend_if_not_found=True and block doesn't
        exist in file. Test with append_newline explicitly set to True.
        '''
        # Pass 1: content ends in newline
        expected = self.marker_start + os.linesep + self.content + \
            os.linesep + self.marker_end + os.linesep + self.without_block
        self._write(name, self.without_block)
        ret = self.run_state('file.blockreplace',
                             name=name,
                             content=self.content,
                             marker_start=self.marker_start,
                             marker_end=self.marker_end,
                             prepend_if_not_found=True,
                             append_newline=True)
        self.assertSaltTrueReturn(ret)
        self.assertTrue(ret[next(iter(ret))]['changes'])
        self.assertEqual(self._read(name), expected)
        # Pass 1a: Re-run state, no changes should be made
        ret = self.run_state('file.blockreplace',
                             name=name,
                             content=self.content,
                             marker_start=self.marker_start,
                             marker_end=self.marker_end,
                             prepend_if_not_found=True,
                             append_newline=True)
        self.assertSaltTrueReturn(ret)
        self.assertFalse(ret[next(iter(ret))]['changes'])
        self.assertEqual(self._read(name), expected)

        # Pass 2: content does not end in newline
        expected = self.marker_start + os.linesep + self.content + \
            self.marker_end + os.linesep + self.without_block
        self._write(name, self.without_block)
        ret = self.run_state('file.blockreplace',
                             name=name,
                             content=self.content.rstrip('\r\n'),
                             marker_start=self.marker_start,
                             marker_end=self.marker_end,
                             prepend_if_not_found=True,
                             append_newline=True)
        self.assertSaltTrueReturn(ret)
        self.assertTrue(ret[next(iter(ret))]['changes'])
        self.assertEqual(self._read(name), expected)
        # Pass 2a: Re-run state, no changes should be made
        ret = self.run_state('file.blockreplace',
                             name=name,
                             content=self.content.rstrip('\r\n'),
                             marker_start=self.marker_start,
                             marker_end=self.marker_end,
                             prepend_if_not_found=True,
                             append_newline=True)
        self.assertSaltTrueReturn(ret)
        self.assertFalse(ret[next(iter(ret))]['changes'])
        self.assertEqual(self._read(name), expected)

    @with_tempfile()
    def test_prepend_no_append_newline(self, name):
        '''
        Test blockreplace when prepend_if_not_found=True and block doesn't
        exist in file. Test with append_newline explicitly set to False.
        '''
        # Pass 1: content ends in newline
        expected = self.marker_start + os.linesep + self.content + \
            self.marker_end + os.linesep + self.without_block
        self._write(name, self.without_block)
        ret = self.run_state('file.blockreplace',
                             name=name,
                             content=self.content,
                             marker_start=self.marker_start,
                             marker_end=self.marker_end,
                             prepend_if_not_found=True,
                             append_newline=False)
        self.assertSaltTrueReturn(ret)
        self.assertTrue(ret[next(iter(ret))]['changes'])
        self.assertEqual(self._read(name), expected)
        # Pass 1a: Re-run state, no changes should be made
        ret = self.run_state('file.blockreplace',
                             name=name,
                             content=self.content,
                             marker_start=self.marker_start,
                             marker_end=self.marker_end,
                             prepend_if_not_found=True,
                             append_newline=False)
        self.assertSaltTrueReturn(ret)
        self.assertFalse(ret[next(iter(ret))]['changes'])
        self.assertEqual(self._read(name), expected)

        # Pass 2: content does not end in newline
        expected = self.marker_start + os.linesep + \
            self.content.rstrip('\r\n') + self.marker_end + os.linesep + \
            self.without_block
        self._write(name, self.without_block)
        ret = self.run_state('file.blockreplace',
                             name=name,
                             content=self.content.rstrip('\r\n'),
                             marker_start=self.marker_start,
                             marker_end=self.marker_end,
                             prepend_if_not_found=True,
                             append_newline=False)
        self.assertSaltTrueReturn(ret)
        self.assertTrue(ret[next(iter(ret))]['changes'])
        self.assertEqual(self._read(name), expected)
        # Pass 2a: Re-run state, no changes should be made
        ret = self.run_state('file.blockreplace',
                             name=name,
                             content=self.content.rstrip('\r\n'),
                             marker_start=self.marker_start,
                             marker_end=self.marker_end,
                             prepend_if_not_found=True,
                             append_newline=False)
        self.assertSaltTrueReturn(ret)
        self.assertFalse(ret[next(iter(ret))]['changes'])
        self.assertEqual(self._read(name), expected)

    @with_tempfile()
    def test_append(self, name):
        '''
        Test blockreplace when append_if_not_found=True and block doesn't
        exist in file.
        '''
        expected = self.without_block + self.marker_start + os.linesep + \
            self.content + self.marker_end + os.linesep

        # Pass 1: content ends in newline
        self._write(name, self.without_block)
        ret = self.run_state('file.blockreplace',
                             name=name,
                             content=self.content,
                             marker_start=self.marker_start,
                             marker_end=self.marker_end,
                             append_if_not_found=True)
        self.assertSaltTrueReturn(ret)
        self.assertTrue(ret[next(iter(ret))]['changes'])
        self.assertEqual(self._read(name), expected)
        # Pass 1a: Re-run state, no changes should be made
        ret = self.run_state('file.blockreplace',
                             name=name,
                             content=self.content,
                             marker_start=self.marker_start,
                             marker_end=self.marker_end,
                             append_if_not_found=True)
        self.assertSaltTrueReturn(ret)
        self.assertFalse(ret[next(iter(ret))]['changes'])
        self.assertEqual(self._read(name), expected)

        # Pass 2: content does not end in newline
        self._write(name, self.without_block)
        ret = self.run_state('file.blockreplace',
                             name=name,
                             content=self.content.rstrip('\r\n'),
                             marker_start=self.marker_start,
                             marker_end=self.marker_end,
                             append_if_not_found=True)
        self.assertSaltTrueReturn(ret)
        self.assertTrue(ret[next(iter(ret))]['changes'])
        self.assertEqual(self._read(name), expected)
        # Pass 2a: Re-run state, no changes should be made
        ret = self.run_state('file.blockreplace',
                             name=name,
                             content=self.content.rstrip('\r\n'),
                             marker_start=self.marker_start,
                             marker_end=self.marker_end,
                             append_if_not_found=True)
        self.assertSaltTrueReturn(ret)
        self.assertFalse(ret[next(iter(ret))]['changes'])
        self.assertEqual(self._read(name), expected)

    @with_tempfile()
    def test_append_append_newline(self, name):
        '''
        Test blockreplace when append_if_not_found=True and block doesn't
        exist in file. Test with append_newline explicitly set to True.
        '''
        # Pass 1: content ends in newline
        expected = self.without_block + self.marker_start + os.linesep + \
            self.content + os.linesep + self.marker_end + os.linesep
        self._write(name, self.without_block)
        ret = self.run_state('file.blockreplace',
                             name=name,
                             content=self.content,
                             marker_start=self.marker_start,
                             marker_end=self.marker_end,
                             append_if_not_found=True,
                             append_newline=True)
        self.assertSaltTrueReturn(ret)
        self.assertTrue(ret[next(iter(ret))]['changes'])
        self.assertEqual(self._read(name), expected)
        # Pass 1a: Re-run state, no changes should be made
        ret = self.run_state('file.blockreplace',
                             name=name,
                             content=self.content,
                             marker_start=self.marker_start,
                             marker_end=self.marker_end,
                             append_if_not_found=True,
                             append_newline=True)
        self.assertSaltTrueReturn(ret)
        self.assertFalse(ret[next(iter(ret))]['changes'])
        self.assertEqual(self._read(name), expected)

        # Pass 2: content does not end in newline
        expected = self.without_block + self.marker_start + os.linesep + \
            self.content + self.marker_end + os.linesep
        self._write(name, self.without_block)
        ret = self.run_state('file.blockreplace',
                             name=name,
                             content=self.content.rstrip('\r\n'),
                             marker_start=self.marker_start,
                             marker_end=self.marker_end,
                             append_if_not_found=True,
                             append_newline=True)
        self.assertSaltTrueReturn(ret)
        self.assertTrue(ret[next(iter(ret))]['changes'])
        self.assertEqual(self._read(name), expected)
        # Pass 2a: Re-run state, no changes should be made
        ret = self.run_state('file.blockreplace',
                             name=name,
                             content=self.content.rstrip('\r\n'),
                             marker_start=self.marker_start,
                             marker_end=self.marker_end,
                             append_if_not_found=True,
                             append_newline=True)
        self.assertSaltTrueReturn(ret)
        self.assertFalse(ret[next(iter(ret))]['changes'])
        self.assertEqual(self._read(name), expected)

    @with_tempfile()
    def test_append_no_append_newline(self, name):
        '''
        Test blockreplace when append_if_not_found=True and block doesn't
        exist in file. Test with append_newline explicitly set to False.
        '''
        # Pass 1: content ends in newline
        expected = self.without_block + self.marker_start + os.linesep + \
            self.content + self.marker_end + os.linesep
        self._write(name, self.without_block)
        ret = self.run_state('file.blockreplace',
                             name=name,
                             content=self.content,
                             marker_start=self.marker_start,
                             marker_end=self.marker_end,
                             append_if_not_found=True,
                             append_newline=False)
        self.assertSaltTrueReturn(ret)
        self.assertTrue(ret[next(iter(ret))]['changes'])
        self.assertEqual(self._read(name), expected)
        # Pass 1a: Re-run state, no changes should be made
        ret = self.run_state('file.blockreplace',
                             name=name,
                             content=self.content,
                             marker_start=self.marker_start,
                             marker_end=self.marker_end,
                             append_if_not_found=True,
                             append_newline=False)
        self.assertSaltTrueReturn(ret)
        self.assertFalse(ret[next(iter(ret))]['changes'])
        self.assertEqual(self._read(name), expected)

        # Pass 2: content does not end in newline
        expected = self.without_block + self.marker_start + os.linesep + \
            self.content.rstrip('\r\n') + self.marker_end + os.linesep
        self._write(name, self.without_block)
        ret = self.run_state('file.blockreplace',
                             name=name,
                             content=self.content.rstrip('\r\n'),
                             marker_start=self.marker_start,
                             marker_end=self.marker_end,
                             append_if_not_found=True,
                             append_newline=False)
        self.assertSaltTrueReturn(ret)
        self.assertTrue(ret[next(iter(ret))]['changes'])
        self.assertEqual(self._read(name), expected)
        # Pass 2a: Re-run state, no changes should be made
        ret = self.run_state('file.blockreplace',
                             name=name,
                             content=self.content.rstrip('\r\n'),
                             marker_start=self.marker_start,
                             marker_end=self.marker_end,
                             append_if_not_found=True,
                             append_newline=False)
        self.assertSaltTrueReturn(ret)
        self.assertFalse(ret[next(iter(ret))]['changes'])
        self.assertEqual(self._read(name), expected)

    @with_tempfile()
    def test_prepend_auto_line_separator(self, name):
        '''
        This tests the line separator auto-detection when prepending the block
        '''
        # POSIX newlines to Windows newlines
        self._write(name, self.without_block_explicit_windows_newlines)
        ret = self.run_state('file.blockreplace',
                             name=name,
                             content=self.content_explicit_posix_newlines,
                             marker_start=self.marker_start,
                             marker_end=self.marker_end,
                             prepend_if_not_found=True)
        self.assertSaltTrueReturn(ret)
        self.assertTrue(ret[next(iter(ret))]['changes'])
        self.assertEqual(
            self._read(name),
            self.with_block_prepended_explicit_windows_newlines)
        # Re-run state, no changes should be made
        ret = self.run_state('file.blockreplace',
                             name=name,
                             content=self.content_explicit_posix_newlines,
                             marker_start=self.marker_start,
                             marker_end=self.marker_end,
                             prepend_if_not_found=True)
        self.assertSaltTrueReturn(ret)
        self.assertFalse(ret[next(iter(ret))]['changes'])
        self.assertEqual(
            self._read(name),
            self.with_block_prepended_explicit_windows_newlines)

        # Windows newlines to POSIX newlines
        self._write(name, self.without_block_explicit_posix_newlines)
        ret = self.run_state('file.blockreplace',
                             name=name,
                             content=self.content_explicit_windows_newlines,
                             marker_start=self.marker_start,
                             marker_end=self.marker_end,
                             prepend_if_not_found=True)
        self.assertSaltTrueReturn(ret)
        self.assertTrue(ret[next(iter(ret))]['changes'])
        self.assertEqual(
            self._read(name),
            self.with_block_prepended_explicit_posix_newlines)
        # Re-run state, no changes should be made
        ret = self.run_state('file.blockreplace',
                             name=name,
                             content=self.content_explicit_windows_newlines,
                             marker_start=self.marker_start,
                             marker_end=self.marker_end,
                             prepend_if_not_found=True)
        self.assertSaltTrueReturn(ret)
        self.assertFalse(ret[next(iter(ret))]['changes'])
        self.assertEqual(
            self._read(name),
            self.with_block_prepended_explicit_posix_newlines)

    @with_tempfile()
    def test_append_auto_line_separator(self, name):
        '''
        This tests the line separator auto-detection when appending the block
        '''
        # POSIX newlines to Windows newlines
        self._write(name, self.without_block_explicit_windows_newlines)
        ret = self.run_state('file.blockreplace',
                             name=name,
                             content=self.content_explicit_posix_newlines,
                             marker_start=self.marker_start,
                             marker_end=self.marker_end,
                             append_if_not_found=True)
        self.assertSaltTrueReturn(ret)
        self.assertTrue(ret[next(iter(ret))]['changes'])
        self.assertEqual(
            self._read(name),
            self.with_block_appended_explicit_windows_newlines)
        # Re-run state, no changes should be made
        ret = self.run_state('file.blockreplace',
                             name=name,
                             content=self.content_explicit_posix_newlines,
                             marker_start=self.marker_start,
                             marker_end=self.marker_end,
                             append_if_not_found=True)
        self.assertSaltTrueReturn(ret)
        self.assertFalse(ret[next(iter(ret))]['changes'])
        self.assertEqual(
            self._read(name),
            self.with_block_appended_explicit_windows_newlines)

        # Windows newlines to POSIX newlines
        self._write(name, self.without_block_explicit_posix_newlines)
        ret = self.run_state('file.blockreplace',
                             name=name,
                             content=self.content_explicit_windows_newlines,
                             marker_start=self.marker_start,
                             marker_end=self.marker_end,
                             append_if_not_found=True)
        self.assertSaltTrueReturn(ret)
        self.assertTrue(ret[next(iter(ret))]['changes'])
        self.assertEqual(
            self._read(name),
            self.with_block_appended_explicit_posix_newlines)
        # Re-run state, no changes should be made
        ret = self.run_state('file.blockreplace',
                             name=name,
                             content=self.content_explicit_windows_newlines,
                             marker_start=self.marker_start,
                             marker_end=self.marker_end,
                             append_if_not_found=True)
        self.assertSaltTrueReturn(ret)
        self.assertFalse(ret[next(iter(ret))]['changes'])
        self.assertEqual(
            self._read(name),
            self.with_block_appended_explicit_posix_newlines)

    @with_tempfile()
    def test_non_matching_block(self, name):
        '''
        Test blockreplace when block exists but its contents are not a
        match.
        '''
        # Pass 1: content ends in newline
        self._write(name, self.with_non_matching_block)
        ret = self.run_state('file.blockreplace',
                             name=name,
                             content=self.content,
                             marker_start=self.marker_start,
                             marker_end=self.marker_end)
        self.assertSaltTrueReturn(ret)
        self.assertTrue(ret[next(iter(ret))]['changes'])
        self.assertEqual(self._read(name), self.with_matching_block)
        # Pass 1a: Re-run state, no changes should be made
        ret = self.run_state('file.blockreplace',
                             name=name,
                             content=self.content,
                             marker_start=self.marker_start,
                             marker_end=self.marker_end)
        self.assertSaltTrueReturn(ret)
        self.assertFalse(ret[next(iter(ret))]['changes'])
        self.assertEqual(self._read(name), self.with_matching_block)

        # Pass 2: content does not end in newline
        self._write(name, self.with_non_matching_block)
        ret = self.run_state('file.blockreplace',
                             name=name,
                             content=self.content.rstrip('\r\n'),
                             marker_start=self.marker_start,
                             marker_end=self.marker_end)
        self.assertSaltTrueReturn(ret)
        self.assertTrue(ret[next(iter(ret))]['changes'])
        self.assertEqual(self._read(name), self.with_matching_block)
        # Pass 2a: Re-run state, no changes should be made
        ret = self.run_state('file.blockreplace',
                             name=name,
                             content=self.content.rstrip('\r\n'),
                             marker_start=self.marker_start,
                             marker_end=self.marker_end)
        self.assertSaltTrueReturn(ret)
        self.assertFalse(ret[next(iter(ret))]['changes'])
        self.assertEqual(self._read(name), self.with_matching_block)

    @with_tempfile()
    def test_non_matching_block_append_newline(self, name):
        '''
        Test blockreplace when block exists but its contents are not a
        match. Test with append_newline explicitly set to True.
        '''
        # Pass 1: content ends in newline
        self._write(name, self.with_non_matching_block)
        ret = self.run_state('file.blockreplace',
                             name=name,
                             content=self.content,
                             marker_start=self.marker_start,
                             marker_end=self.marker_end,
                             append_newline=True)
        self.assertSaltTrueReturn(ret)
        self.assertTrue(ret[next(iter(ret))]['changes'])
        self.assertEqual(
            self._read(name),
            self.with_matching_block_and_extra_newline)
        # Pass 1a: Re-run state, no changes should be made
        ret = self.run_state('file.blockreplace',
                             name=name,
                             content=self.content,
                             marker_start=self.marker_start,
                             marker_end=self.marker_end,
                             append_newline=True)
        self.assertSaltTrueReturn(ret)
        self.assertFalse(ret[next(iter(ret))]['changes'])
        self.assertEqual(
            self._read(name),
            self.with_matching_block_and_extra_newline)

        # Pass 2: content does not end in newline
        self._write(name, self.with_non_matching_block)
        ret = self.run_state('file.blockreplace',
                             name=name,
                             content=self.content.rstrip('\r\n'),
                             marker_start=self.marker_start,
                             marker_end=self.marker_end,
                             append_newline=True)
        self.assertSaltTrueReturn(ret)
        self.assertTrue(ret[next(iter(ret))]['changes'])
        self.assertEqual(self._read(name), self.with_matching_block)
        # Pass 2a: Re-run state, no changes should be made
        ret = self.run_state('file.blockreplace',
                             name=name,
                             content=self.content.rstrip('\r\n'),
                             marker_start=self.marker_start,
                             marker_end=self.marker_end,
                             append_newline=True)
        self.assertSaltTrueReturn(ret)
        self.assertFalse(ret[next(iter(ret))]['changes'])
        self.assertEqual(self._read(name), self.with_matching_block)

    @with_tempfile()
    def test_non_matching_block_no_append_newline(self, name):
        '''
        Test blockreplace when block exists but its contents are not a
        match. Test with append_newline explicitly set to False.
        '''
        # Pass 1: content ends in newline
        self._write(name, self.with_non_matching_block)
        ret = self.run_state('file.blockreplace',
                             name=name,
                             content=self.content,
                             marker_start=self.marker_start,
                             marker_end=self.marker_end,
                             append_newline=False)
        self.assertSaltTrueReturn(ret)
        self.assertTrue(ret[next(iter(ret))]['changes'])
        self.assertEqual(self._read(name), self.with_matching_block)
        # Pass 1a: Re-run state, no changes should be made
        ret = self.run_state('file.blockreplace',
                             name=name,
                             content=self.content,
                             marker_start=self.marker_start,
                             marker_end=self.marker_end,
                             append_newline=False)
        self.assertSaltTrueReturn(ret)
        self.assertFalse(ret[next(iter(ret))]['changes'])
        self.assertEqual(self._read(name), self.with_matching_block)

        # Pass 2: content does not end in newline
        self._write(name, self.with_non_matching_block)
        ret = self.run_state('file.blockreplace',
                             name=name,
                             content=self.content.rstrip('\r\n'),
                             marker_start=self.marker_start,
                             marker_end=self.marker_end,
                             append_newline=False)
        self.assertSaltTrueReturn(ret)
        self.assertTrue(ret[next(iter(ret))]['changes'])
        self.assertEqual(
            self._read(name),
            self.with_matching_block_and_marker_end_not_after_newline)
        # Pass 2a: Re-run state, no changes should be made
        ret = self.run_state('file.blockreplace',
                             name=name,
                             content=self.content.rstrip('\r\n'),
                             marker_start=self.marker_start,
                             marker_end=self.marker_end,
                             append_newline=False)
        self.assertSaltTrueReturn(ret)
        self.assertFalse(ret[next(iter(ret))]['changes'])
        self.assertEqual(
            self._read(name),
            self.with_matching_block_and_marker_end_not_after_newline)

    @with_tempfile()
    def test_non_matching_block_and_marker_not_after_newline(self, name):
        '''
        Test blockreplace when block exists but its contents are not a
        match, and the marker_end is not directly preceded by a newline.
        '''
        # Pass 1: content ends in newline
        self._write(
            name,
            self.with_non_matching_block_and_marker_end_not_after_newline)
        ret = self.run_state('file.blockreplace',
                             name=name,
                             content=self.content,
                             marker_start=self.marker_start,
                             marker_end=self.marker_end)
        self.assertSaltTrueReturn(ret)
        self.assertTrue(ret[next(iter(ret))]['changes'])
        self.assertEqual(self._read(name), self.with_matching_block)
        # Pass 1a: Re-run state, no changes should be made
        ret = self.run_state('file.blockreplace',
                             name=name,
                             content=self.content,
                             marker_start=self.marker_start,
                             marker_end=self.marker_end)
        self.assertSaltTrueReturn(ret)
        self.assertFalse(ret[next(iter(ret))]['changes'])
        self.assertEqual(self._read(name), self.with_matching_block)

        # Pass 2: content does not end in newline
        self._write(
            name,
            self.with_non_matching_block_and_marker_end_not_after_newline)
        ret = self.run_state('file.blockreplace',
                             name=name,
                             content=self.content.rstrip('\r\n'),
                             marker_start=self.marker_start,
                             marker_end=self.marker_end)
        self.assertSaltTrueReturn(ret)
        self.assertTrue(ret[next(iter(ret))]['changes'])
        self.assertEqual(self._read(name), self.with_matching_block)
        # Pass 2a: Re-run state, no changes should be made
        ret = self.run_state('file.blockreplace',
                             name=name,
                             content=self.content.rstrip('\r\n'),
                             marker_start=self.marker_start,
                             marker_end=self.marker_end)
        self.assertSaltTrueReturn(ret)
        self.assertFalse(ret[next(iter(ret))]['changes'])
        self.assertEqual(self._read(name), self.with_matching_block)

    @with_tempfile()
    def test_non_matching_block_and_marker_not_after_newline_append_newline(self, name):
        '''
        Test blockreplace when block exists but its contents are not a match,
        and the marker_end is not directly preceded by a newline. Test with
        append_newline explicitly set to True.
        '''
        # Pass 1: content ends in newline
        self._write(
            name,
            self.with_non_matching_block_and_marker_end_not_after_newline)
        ret = self.run_state('file.blockreplace',
                             name=name,
                             content=self.content,
                             marker_start=self.marker_start,
                             marker_end=self.marker_end,
                             append_newline=True)
        self.assertSaltTrueReturn(ret)
        self.assertTrue(ret[next(iter(ret))]['changes'])
        self.assertEqual(
            self._read(name),
            self.with_matching_block_and_extra_newline)
        # Pass 1a: Re-run state, no changes should be made
        ret = self.run_state('file.blockreplace',
                             name=name,
                             content=self.content,
                             marker_start=self.marker_start,
                             marker_end=self.marker_end,
                             append_newline=True)
        self.assertSaltTrueReturn(ret)
        self.assertFalse(ret[next(iter(ret))]['changes'])
        self.assertEqual(
            self._read(name),
            self.with_matching_block_and_extra_newline)

        # Pass 2: content does not end in newline
        self._write(
            name,
            self.with_non_matching_block_and_marker_end_not_after_newline)
        ret = self.run_state('file.blockreplace',
                             name=name,
                             content=self.content.rstrip('\r\n'),
                             marker_start=self.marker_start,
                             marker_end=self.marker_end,
                             append_newline=True)
        self.assertSaltTrueReturn(ret)
        self.assertTrue(ret[next(iter(ret))]['changes'])
        self.assertEqual(self._read(name), self.with_matching_block)
        # Pass 2a: Re-run state, no changes should be made
        ret = self.run_state('file.blockreplace',
                             name=name,
                             content=self.content.rstrip('\r\n'),
                             marker_start=self.marker_start,
                             marker_end=self.marker_end,
                             append_newline=True)
        self.assertSaltTrueReturn(ret)
        self.assertFalse(ret[next(iter(ret))]['changes'])
        self.assertEqual(self._read(name), self.with_matching_block)

    @with_tempfile()
    def test_non_matching_block_and_marker_not_after_newline_no_append_newline(self, name):
        '''
        Test blockreplace when block exists but its contents are not a match,
        and the marker_end is not directly preceded by a newline. Test with
        append_newline explicitly set to False.
        '''
        # Pass 1: content ends in newline
        self._write(
            name,
            self.with_non_matching_block_and_marker_end_not_after_newline)
        ret = self.run_state('file.blockreplace',
                             name=name,
                             content=self.content,
                             marker_start=self.marker_start,
                             marker_end=self.marker_end,
                             append_newline=False)
        self.assertSaltTrueReturn(ret)
        self.assertTrue(ret[next(iter(ret))]['changes'])
        self.assertEqual(self._read(name), self.with_matching_block)
        # Pass 1a: Re-run state, no changes should be made
        ret = self.run_state('file.blockreplace',
                             name=name,
                             content=self.content,
                             marker_start=self.marker_start,
                             marker_end=self.marker_end,
                             append_newline=False)
        self.assertSaltTrueReturn(ret)
        self.assertFalse(ret[next(iter(ret))]['changes'])
        self.assertEqual(self._read(name), self.with_matching_block)

        # Pass 2: content does not end in newline
        self._write(
            name,
            self.with_non_matching_block_and_marker_end_not_after_newline)
        ret = self.run_state('file.blockreplace',
                             name=name,
                             content=self.content.rstrip('\r\n'),
                             marker_start=self.marker_start,
                             marker_end=self.marker_end,
                             append_newline=False)
        self.assertSaltTrueReturn(ret)
        self.assertTrue(ret[next(iter(ret))]['changes'])
        self.assertEqual(
            self._read(name),
            self.with_matching_block_and_marker_end_not_after_newline)
        # Pass 2a: Re-run state, no changes should be made
        ret = self.run_state('file.blockreplace',
                             name=name,
                             content=self.content.rstrip('\r\n'),
                             marker_start=self.marker_start,
                             marker_end=self.marker_end,
                             append_newline=False)
        self.assertSaltTrueReturn(ret)
        self.assertFalse(ret[next(iter(ret))]['changes'])
        self.assertEqual(
            self._read(name),
            self.with_matching_block_and_marker_end_not_after_newline)

    @with_tempfile()
    def test_matching_block(self, name):
        '''
        Test blockreplace when block exists and its contents are a match. No
        changes should be made.
        '''
        # Pass 1: content ends in newline
        self._write(name, self.with_matching_block)
        ret = self.run_state('file.blockreplace',
                             name=name,
                             content=self.content,
                             marker_start=self.marker_start,
                             marker_end=self.marker_end)
        self.assertSaltTrueReturn(ret)
        self.assertFalse(ret[next(iter(ret))]['changes'])
        self.assertEqual(self._read(name), self.with_matching_block)
        # Pass 1a: Re-run state, no changes should be made
        ret = self.run_state('file.blockreplace',
                             name=name,
                             content=self.content,
                             marker_start=self.marker_start,
                             marker_end=self.marker_end)
        self.assertSaltTrueReturn(ret)
        self.assertFalse(ret[next(iter(ret))]['changes'])
        self.assertEqual(self._read(name), self.with_matching_block)

        # Pass 2: content does not end in newline
        self._write(name, self.with_matching_block)
        ret = self.run_state('file.blockreplace',
                             name=name,
                             content=self.content.rstrip('\r\n'),
                             marker_start=self.marker_start,
                             marker_end=self.marker_end)
        self.assertSaltTrueReturn(ret)
        self.assertFalse(ret[next(iter(ret))]['changes'])
        self.assertEqual(self._read(name), self.with_matching_block)
        # Pass 2a: Re-run state, no changes should be made
        ret = self.run_state('file.blockreplace',
                             name=name,
                             content=self.content.rstrip('\r\n'),
                             marker_start=self.marker_start,
                             marker_end=self.marker_end)
        self.assertSaltTrueReturn(ret)
        self.assertFalse(ret[next(iter(ret))]['changes'])
        self.assertEqual(self._read(name), self.with_matching_block)

    @with_tempfile()
    def test_matching_block_append_newline(self, name):
        '''
        Test blockreplace when block exists and its contents are a match. Test
        with append_newline explicitly set to True. This will result in an
        extra newline when the content ends in a newline, and will not when the
        content does not end in a newline.
        '''
        # Pass 1: content ends in newline
        self._write(name, self.with_matching_block)
        ret = self.run_state('file.blockreplace',
                             name=name,
                             content=self.content,
                             marker_start=self.marker_start,
                             marker_end=self.marker_end,
                             append_newline=True)
        self.assertSaltTrueReturn(ret)
        self.assertTrue(ret[next(iter(ret))]['changes'])
        self.assertEqual(
            self._read(name),
            self.with_matching_block_and_extra_newline)
        # Pass 1a: Re-run state, no changes should be made
        ret = self.run_state('file.blockreplace',
                             name=name,
                             content=self.content,
                             marker_start=self.marker_start,
                             marker_end=self.marker_end,
                             append_newline=True)
        self.assertSaltTrueReturn(ret)
        self.assertFalse(ret[next(iter(ret))]['changes'])
        self.assertEqual(
            self._read(name),
            self.with_matching_block_and_extra_newline)

        # Pass 2: content does not end in newline
        self._write(name, self.with_matching_block)
        ret = self.run_state('file.blockreplace',
                             name=name,
                             content=self.content.rstrip('\r\n'),
                             marker_start=self.marker_start,
                             marker_end=self.marker_end,
                             append_newline=True)
        self.assertSaltTrueReturn(ret)
        self.assertFalse(ret[next(iter(ret))]['changes'])
        self.assertEqual(self._read(name), self.with_matching_block)
        # Pass 2a: Re-run state, no changes should be made
        ret = self.run_state('file.blockreplace',
                             name=name,
                             content=self.content.rstrip('\r\n'),
                             marker_start=self.marker_start,
                             marker_end=self.marker_end,
                             append_newline=True)
        self.assertSaltTrueReturn(ret)
        self.assertFalse(ret[next(iter(ret))]['changes'])
        self.assertEqual(self._read(name), self.with_matching_block)

    @with_tempfile()
    def test_matching_block_no_append_newline(self, name):
        '''
        Test blockreplace when block exists and its contents are a match. Test
        with append_newline explicitly set to False. This will result in the
        marker_end not being directly preceded by a newline when the content
        does not end in a newline.
        '''
        # Pass 1: content ends in newline
        self._write(name, self.with_matching_block)
        ret = self.run_state('file.blockreplace',
                             name=name,
                             content=self.content,
                             marker_start=self.marker_start,
                             marker_end=self.marker_end,
                             append_newline=False)
        self.assertSaltTrueReturn(ret)
        self.assertFalse(ret[next(iter(ret))]['changes'])
        self.assertEqual(self._read(name), self.with_matching_block)

        # Pass 1a: Re-run state, no changes should be made
        ret = self.run_state('file.blockreplace',
                             name=name,
                             content=self.content,
                             marker_start=self.marker_start,
                             marker_end=self.marker_end,
                             append_newline=False)
        self.assertSaltTrueReturn(ret)
        self.assertFalse(ret[next(iter(ret))]['changes'])
        self.assertEqual(self._read(name), self.with_matching_block)

        # Pass 2: content does not end in newline
        self._write(name, self.with_matching_block)
        ret = self.run_state('file.blockreplace',
                             name=name,
                             content=self.content.rstrip('\r\n'),
                             marker_start=self.marker_start,
                             marker_end=self.marker_end,
                             append_newline=False)
        self.assertSaltTrueReturn(ret)
        self.assertTrue(ret[next(iter(ret))]['changes'])
        self.assertEqual(
            self._read(name),
            self.with_matching_block_and_marker_end_not_after_newline)

        # Pass 2a: Re-run state, no changes should be made
        ret = self.run_state('file.blockreplace',
                             name=name,
                             content=self.content.rstrip('\r\n'),
                             marker_start=self.marker_start,
                             marker_end=self.marker_end,
                             append_newline=False)
        self.assertSaltTrueReturn(ret)
        self.assertFalse(ret[next(iter(ret))]['changes'])
        self.assertEqual(
            self._read(name),
            self.with_matching_block_and_marker_end_not_after_newline)

    @with_tempfile()
    def test_matching_block_and_marker_not_after_newline(self, name):
        '''
        Test blockreplace when block exists and its contents are a match, but
        the marker_end is not directly preceded by a newline.
        '''
        # Pass 1: content ends in newline
        self._write(
            name,
            self.with_matching_block_and_marker_end_not_after_newline)
        ret = self.run_state('file.blockreplace',
                             name=name,
                             content=self.content,
                             marker_start=self.marker_start,
                             marker_end=self.marker_end)
        self.assertSaltTrueReturn(ret)
        self.assertTrue(ret[next(iter(ret))]['changes'])
        self.assertEqual(self._read(name), self.with_matching_block)
        # Pass 1a: Re-run state, no changes should be made
        ret = self.run_state('file.blockreplace',
                             name=name,
                             content=self.content,
                             marker_start=self.marker_start,
                             marker_end=self.marker_end)
        self.assertSaltTrueReturn(ret)
        self.assertFalse(ret[next(iter(ret))]['changes'])
        self.assertEqual(self._read(name), self.with_matching_block)

        # Pass 2: content does not end in newline
        self._write(
            name,
            self.with_matching_block_and_marker_end_not_after_newline)
        ret = self.run_state('file.blockreplace',
                             name=name,
                             content=self.content.rstrip('\r\n'),
                             marker_start=self.marker_start,
                             marker_end=self.marker_end)
        self.assertSaltTrueReturn(ret)
        self.assertTrue(ret[next(iter(ret))]['changes'])
        self.assertEqual(self._read(name), self.with_matching_block)
        # Pass 2a: Re-run state, no changes should be made
        ret = self.run_state('file.blockreplace',
                             name=name,
                             content=self.content.rstrip('\r\n'),
                             marker_start=self.marker_start,
                             marker_end=self.marker_end)
        self.assertSaltTrueReturn(ret)
        self.assertFalse(ret[next(iter(ret))]['changes'])
        self.assertEqual(self._read(name), self.with_matching_block)

    @with_tempfile()
    def test_matching_block_and_marker_not_after_newline_append_newline(self, name):
        '''
        Test blockreplace when block exists and its contents are a match, but
        the marker_end is not directly preceded by a newline. Test with
        append_newline explicitly set to True. This will result in an extra
        newline when the content ends in a newline, and will not when the
        content does not end in a newline.
        '''
        # Pass 1: content ends in newline
        self._write(
            name,
            self.with_matching_block_and_marker_end_not_after_newline)
        ret = self.run_state('file.blockreplace',
                             name=name,
                             content=self.content,
                             marker_start=self.marker_start,
                             marker_end=self.marker_end,
                             append_newline=True)
        self.assertSaltTrueReturn(ret)
        self.assertTrue(ret[next(iter(ret))]['changes'])
        self.assertEqual(
            self._read(name),
            self.with_matching_block_and_extra_newline)
        # Pass 1a: Re-run state, no changes should be made
        ret = self.run_state('file.blockreplace',
                             name=name,
                             content=self.content,
                             marker_start=self.marker_start,
                             marker_end=self.marker_end,
                             append_newline=True)
        self.assertSaltTrueReturn(ret)
        self.assertFalse(ret[next(iter(ret))]['changes'])
        self.assertEqual(
            self._read(name),
            self.with_matching_block_and_extra_newline)

        # Pass 2: content does not end in newline
        self._write(
            name,
            self.with_matching_block_and_marker_end_not_after_newline)
        ret = self.run_state('file.blockreplace',
                             name=name,
                             content=self.content.rstrip('\r\n'),
                             marker_start=self.marker_start,
                             marker_end=self.marker_end,
                             append_newline=True)
        self.assertSaltTrueReturn(ret)
        self.assertTrue(ret[next(iter(ret))]['changes'])
        self.assertEqual(self._read(name), self.with_matching_block)
        # Pass 2a: Re-run state, no changes should be made
        ret = self.run_state('file.blockreplace',
                             name=name,
                             content=self.content.rstrip('\r\n'),
                             marker_start=self.marker_start,
                             marker_end=self.marker_end,
                             append_newline=True)
        self.assertSaltTrueReturn(ret)
        self.assertFalse(ret[next(iter(ret))]['changes'])
        self.assertEqual(self._read(name), self.with_matching_block)

    @with_tempfile()
    def test_matching_block_and_marker_not_after_newline_no_append_newline(self, name):
        '''
        Test blockreplace when block exists and its contents are a match, but
        the marker_end is not directly preceded by a newline. Test with
        append_newline explicitly set to False.
        '''
        # Pass 1: content ends in newline
        self._write(
            name,
            self.with_matching_block_and_marker_end_not_after_newline)
        ret = self.run_state('file.blockreplace',
                             name=name,
                             content=self.content,
                             marker_start=self.marker_start,
                             marker_end=self.marker_end,
                             append_newline=False)
        self.assertSaltTrueReturn(ret)
        self.assertTrue(ret[next(iter(ret))]['changes'])
        self.assertEqual(self._read(name), self.with_matching_block)
        # Pass 1a: Re-run state, no changes should be made
        ret = self.run_state('file.blockreplace',
                             name=name,
                             content=self.content,
                             marker_start=self.marker_start,
                             marker_end=self.marker_end,
                             append_newline=False)
        self.assertSaltTrueReturn(ret)
        self.assertFalse(ret[next(iter(ret))]['changes'])
        self.assertEqual(self._read(name), self.with_matching_block)

        # Pass 2: content does not end in newline
        self._write(
            name,
            self.with_matching_block_and_marker_end_not_after_newline)
        ret = self.run_state('file.blockreplace',
                             name=name,
                             content=self.content.rstrip('\r\n'),
                             marker_start=self.marker_start,
                             marker_end=self.marker_end,
                             append_newline=False)
        self.assertSaltTrueReturn(ret)
        self.assertFalse(ret[next(iter(ret))]['changes'])
        self.assertEqual(
            self._read(name),
            self.with_matching_block_and_marker_end_not_after_newline)
        # Pass 2a: Re-run state, no changes should be made
        ret = self.run_state('file.blockreplace',
                             name=name,
                             content=self.content.rstrip('\r\n'),
                             marker_start=self.marker_start,
                             marker_end=self.marker_end,
                             append_newline=False)
        self.assertSaltTrueReturn(ret)
        self.assertFalse(ret[next(iter(ret))]['changes'])
        self.assertEqual(
            self._read(name),
            self.with_matching_block_and_marker_end_not_after_newline)


class RemoteFileTest(ModuleCase, SaltReturnAssertsMixin):
    '''
    Uses a local tornado webserver to test http(s) file.managed states with and
    without skip_verify
    '''
    @classmethod
    def setUpClass(cls):
        cls.webserver = Webserver()
        cls.webserver.start()
        cls.source = cls.webserver.url('grail/scene33')
        cls.source_hash = 'd2feb3beb323c79fc7a0f44f1408b4a3'

    @classmethod
    def tearDownClass(cls):
        cls.webserver.stop()

    @with_tempfile(create=False)
    def setUp(self, name):  # pylint: disable=arguments-differ
        self.name = name

    def tearDown(self):
        try:
            os.remove(self.name)
        except OSError as exc:
            if exc.errno != errno.ENOENT:
                raise exc

    def test_file_managed_http_source_no_hash(self):
        '''
        Test a remote file with no hash
        '''
        ret = self.run_state('file.managed',
                             name=self.name,
                             source=self.source,
                             skip_verify=False)
        log.debug('ret = %s', ret)
        # This should fail because no hash was provided
        self.assertSaltFalseReturn(ret)

    def test_file_managed_http_source(self):
        '''
        Test a remote file with no hash
        '''
        ret = self.run_state('file.managed',
                             name=self.name,
                             source=self.source,
                             source_hash=self.source_hash,
                             skip_verify=False)
        log.debug('ret = %s', ret)
        self.assertSaltTrueReturn(ret)

    def test_file_managed_http_source_skip_verify(self):
        '''
        Test a remote file using skip_verify
        '''
        ret = self.run_state('file.managed',
                             name=self.name,
                             source=self.source,
                             skip_verify=True)
        log.debug('ret = %s', ret)
        self.assertSaltTrueReturn(ret)

<<<<<<< HEAD

@skipIf(not salt.utils.path.which('patch'), 'patch is not installed')
class PatchTest(ModuleCase, SaltReturnAssertsMixin):

    @classmethod
    def setUpClass(cls):
        cls.webserver = Webserver()
        cls.webserver.start()

        cls.numbers_patch_name = 'numbers.patch'
        cls.math_patch_name = 'math.patch'
        cls.all_patch_name = 'all.patch'
        cls.numbers_patch_template_name = cls.numbers_patch_name + '.jinja'
        cls.math_patch_template_name = cls.math_patch_name + '.jinja'
        cls.all_patch_template_name = cls.all_patch_name + '.jinja'

        cls.numbers_patch_path = 'patches/' + cls.numbers_patch_name
        cls.math_patch_path = 'patches/' + cls.math_patch_name
        cls.all_patch_path = 'patches/' + cls.all_patch_name
        cls.numbers_patch_template_path = \
            'patches/' + cls.numbers_patch_template_name
        cls.math_patch_template_path = \
            'patches/' + cls.math_patch_template_name
        cls.all_patch_template_path = \
            'patches/' + cls.all_patch_template_name

        cls.numbers_patch = 'salt://' + cls.numbers_patch_path
        cls.math_patch = 'salt://' + cls.math_patch_path
        cls.all_patch = 'salt://' + cls.all_patch_path
        cls.numbers_patch_template = 'salt://' + cls.numbers_patch_template_path
        cls.math_patch_template = 'salt://' + cls.math_patch_template_path
        cls.all_patch_template = 'salt://' + cls.all_patch_template_path

        cls.numbers_patch_http = cls.webserver.url(cls.numbers_patch_path)
        cls.math_patch_http = cls.webserver.url(cls.math_patch_path)
        cls.all_patch_http = cls.webserver.url(cls.all_patch_path)
        cls.numbers_patch_template_http = \
            cls.webserver.url(cls.numbers_patch_template_path)
        cls.math_patch_template_http = \
            cls.webserver.url(cls.math_patch_template_path)
        cls.all_patch_template_http = \
            cls.webserver.url(cls.all_patch_template_path)

        patches_dir = os.path.join(FILES, 'file', 'base', 'patches')
        cls.numbers_patch_hash = salt.utils.hashutils.get_hash(
            os.path.join(patches_dir, cls.numbers_patch_name)
        )
        cls.math_patch_hash = salt.utils.hashutils.get_hash(
            os.path.join(patches_dir, cls.math_patch_name)
        )
        cls.all_patch_hash = salt.utils.hashutils.get_hash(
            os.path.join(patches_dir, cls.all_patch_name)
        )
        cls.numbers_patch_template_hash = salt.utils.hashutils.get_hash(
            os.path.join(patches_dir, cls.numbers_patch_template_name)
        )
        cls.math_patch_template_hash = salt.utils.hashutils.get_hash(
            os.path.join(patches_dir, cls.math_patch_template_name)
        )
        cls.all_patch_template_hash = salt.utils.hashutils.get_hash(
            os.path.join(patches_dir, cls.all_patch_template_name)
        )

        cls.context = {'two': 'two', 'ten': 10}

    @classmethod
    def tearDownClass(cls):
        cls.webserver.stop()

    def setUp(self):
        '''
        Create a new unpatched set of files
        '''
        self.base_dir = tempfile.mkdtemp(dir=TMP)
        os.makedirs(os.path.join(self.base_dir, 'foo', 'bar'))
        self.numbers_file = os.path.join(self.base_dir, 'foo', 'numbers.txt')
        self.math_file = os.path.join(self.base_dir, 'foo', 'bar', 'math.txt')
        with salt.utils.files.fopen(self.numbers_file, 'w') as fp_:
            fp_.write(textwrap.dedent('''\
                one
                two
                three

                1
                2
                3
                '''))
        with salt.utils.files.fopen(self.math_file, 'w') as fp_:
            fp_.write(textwrap.dedent('''\
                Five plus five is ten

                Four squared is sixteen
                '''))

        self.addCleanup(shutil.rmtree, self.base_dir, ignore_errors=True)

    def test_patch_single_file(self):
        '''
        Test file.patch using a patch applied to a single file
        '''
        ret = self.run_state(
            'file.patch',
            name=self.numbers_file,
            source=self.numbers_patch,
        )
        self.assertSaltTrueReturn(ret)
        ret = ret[next(iter(ret))]
        self.assertEqual(ret['comment'], 'Patch successfully applied')

        # Re-run the state, should succeed and there should be a message about
        # a partially-applied hunk.
        ret = self.run_state(
            'file.patch',
            name=self.numbers_file,
            source=self.numbers_patch,
        )
        self.assertSaltTrueReturn(ret)
        ret = ret[next(iter(ret))]
        self.assertEqual(ret['comment'], 'Patch was already applied')
        self.assertEqual(ret['changes'], {})

    def test_patch_directory(self):
        '''
        Test file.patch using a patch applied to a directory, with changes
        spanning multiple files.
        '''
        ret = self.run_state(
            'file.patch',
            name=self.base_dir,
            source=self.all_patch,
            strip=1,
        )
        self.assertSaltTrueReturn(ret)
        ret = ret[next(iter(ret))]
        self.assertEqual(ret['comment'], 'Patch successfully applied')

        # Re-run the state, should succeed and there should be a message about
        # a partially-applied hunk.
        ret = self.run_state(
            'file.patch',
            name=self.base_dir,
            source=self.all_patch,
            strip=1,
        )
        self.assertSaltTrueReturn(ret)
        ret = ret[next(iter(ret))]
        self.assertEqual(ret['comment'], 'Patch was already applied')
        self.assertEqual(ret['changes'], {})

    def test_patch_strip_parsing(self):
        '''
        Test that we successfuly parse -p/--strip when included in the options
        '''
        # Run the state using -p1
        ret = self.run_state(
            'file.patch',
            name=self.base_dir,
            source=self.all_patch,
            options='-p1',
        )
        self.assertSaltTrueReturn(ret)
        ret = ret[next(iter(ret))]
        self.assertEqual(ret['comment'], 'Patch successfully applied')

        # Re-run the state using --strip=1
        ret = self.run_state(
            'file.patch',
            name=self.base_dir,
            source=self.all_patch,
            options='--strip=1',
        )
        self.assertSaltTrueReturn(ret)
        ret = ret[next(iter(ret))]
        self.assertEqual(ret['comment'], 'Patch was already applied')
        self.assertEqual(ret['changes'], {})

        # Re-run the state using --strip 1
        ret = self.run_state(
            'file.patch',
            name=self.base_dir,
            source=self.all_patch,
            options='--strip 1',
        )
        self.assertSaltTrueReturn(ret)
        ret = ret[next(iter(ret))]
        self.assertEqual(ret['comment'], 'Patch was already applied')
        self.assertEqual(ret['changes'], {})

    def test_patch_saltenv(self):
        '''
        Test that we attempt to download the patch from a non-base saltenv
        '''
        # This state will fail because we don't have a patch file in that
        # environment, but that is OK, we just want to test that we're looking
        # in an environment other than base.
        ret = self.run_state(
            'file.patch',
            name=self.math_file,
            source=self.math_patch,
            saltenv='prod',
        )
        self.assertSaltFalseReturn(ret)
        ret = ret[next(iter(ret))]
        self.assertEqual(
            ret['comment'],
            "Source file {0} not found in saltenv 'prod'".format(self.math_patch)
        )

    def test_patch_single_file_failure(self):
        '''
        Test file.patch using a patch applied to a single file. This tests a
        failed patch.
        '''
        # Empty the file to ensure that the patch doesn't apply cleanly
        with salt.utils.files.fopen(self.numbers_file, 'w'):
            pass

        ret = self.run_state(
            'file.patch',
            name=self.numbers_file,
            source=self.numbers_patch,
        )
        self.assertSaltFalseReturn(ret)
        ret = ret[next(iter(ret))]
        self.assertIn('Patch would not apply cleanly', ret['comment'])

        # Test the reject_file option and ensure that the rejects are written
        # to the path specified.
        reject_file = salt.utils.files.mkstemp()
        ret = self.run_state(
            'file.patch',
            name=self.numbers_file,
            source=self.numbers_patch,
            reject_file=reject_file,
            strip=1,
        )
        self.assertSaltFalseReturn(ret)
        ret = ret[next(iter(ret))]
        self.assertIn('Patch would not apply cleanly', ret['comment'])
        self.assertIn(
            'saving rejects to file {0}'.format(reject_file),
            ret['comment']
        )

    def test_patch_directory_failure(self):
        '''
        Test file.patch using a patch applied to a directory, with changes
        spanning multiple files.
        '''
        # Empty the file to ensure that the patch doesn't apply
        with salt.utils.files.fopen(self.math_file, 'w'):
            pass

        ret = self.run_state(
            'file.patch',
            name=self.base_dir,
            source=self.all_patch,
            strip=1,
        )
        self.assertSaltFalseReturn(ret)
        ret = ret[next(iter(ret))]
        self.assertIn('Patch would not apply cleanly', ret['comment'])

        # Test the reject_file option and ensure that the rejects are written
        # to the path specified.
        reject_file = salt.utils.files.mkstemp()
        ret = self.run_state(
            'file.patch',
            name=self.base_dir,
            source=self.all_patch,
            reject_file=reject_file,
            strip=1,
        )
        self.assertSaltFalseReturn(ret)
        ret = ret[next(iter(ret))]
        self.assertIn('Patch would not apply cleanly', ret['comment'])
        self.assertIn(
            'saving rejects to file {0}'.format(reject_file),
            ret['comment']
        )

    def test_patch_single_file_remote_source(self):
        '''
        Test file.patch using a patch applied to a single file, with the patch
        coming from a remote source.
        '''
        # Try without a source_hash and without skip_verify=True, this should
        # fail with a message about the source_hash
        ret = self.run_state(
            'file.patch',
            name=self.math_file,
            source=self.math_patch_http,
        )
        self.assertSaltFalseReturn(ret)
        ret = ret[next(iter(ret))]
        self.assertIn('Unable to verify upstream hash', ret['comment'])

        # Re-run the state with a source hash, it should now succeed
        ret = self.run_state(
            'file.patch',
            name=self.math_file,
            source=self.math_patch_http,
            source_hash=self.math_patch_hash,
        )
        self.assertSaltTrueReturn(ret)
        ret = ret[next(iter(ret))]
        self.assertEqual(ret['comment'], 'Patch successfully applied')

        # Re-run again, this time with no hash and skip_verify=True to test
        # skipping hash verification
        ret = self.run_state(
            'file.patch',
            name=self.math_file,
            source=self.math_patch_http,
            skip_verify=True,
        )
        self.assertSaltTrueReturn(ret)
        ret = ret[next(iter(ret))]
        self.assertEqual(ret['comment'], 'Patch was already applied')
        self.assertEqual(ret['changes'], {})

    def test_patch_directory_remote_source(self):
        '''
        Test file.patch using a patch applied to a directory, with changes
        spanning multiple files, and the patch file coming from a remote
        source.
        '''
        # Try without a source_hash and without skip_verify=True, this should
        # fail with a message about the source_hash
        ret = self.run_state(
            'file.patch',
            name=self.base_dir,
            source=self.all_patch_http,
            strip=1,
        )
        self.assertSaltFalseReturn(ret)
        ret = ret[next(iter(ret))]
        self.assertIn('Unable to verify upstream hash', ret['comment'])

        # Re-run the state with a source hash, it should now succeed
        ret = self.run_state(
            'file.patch',
            name=self.base_dir,
            source=self.all_patch_http,
            source_hash=self.all_patch_hash,
            strip=1,
        )
        self.assertSaltTrueReturn(ret)
        ret = ret[next(iter(ret))]
        self.assertEqual(ret['comment'], 'Patch successfully applied')

        # Re-run again, this time with no hash and skip_verify=True to test
        # skipping hash verification
        ret = self.run_state(
            'file.patch',
            name=self.base_dir,
            source=self.all_patch_http,
            strip=1,
            skip_verify=True,
        )
        self.assertSaltTrueReturn(ret)
        ret = ret[next(iter(ret))]
        self.assertEqual(ret['comment'], 'Patch was already applied')
        self.assertEqual(ret['changes'], {})

    def test_patch_single_file_template(self):
        '''
        Test file.patch using a patch applied to a single file, with jinja
        templating applied to the patch file.
        '''
        ret = self.run_state(
            'file.patch',
            name=self.numbers_file,
            source=self.numbers_patch_template,
            template='jinja',
            context=self.context,
        )
        self.assertSaltTrueReturn(ret)
        ret = ret[next(iter(ret))]
        self.assertEqual(ret['comment'], 'Patch successfully applied')

        # Re-run the state, should succeed and there should be a message about
        # a partially-applied hunk.
        ret = self.run_state(
            'file.patch',
            name=self.numbers_file,
            source=self.numbers_patch_template,
            template='jinja',
            context=self.context,
        )
        self.assertSaltTrueReturn(ret)
        ret = ret[next(iter(ret))]
        self.assertEqual(ret['comment'], 'Patch was already applied')
        self.assertEqual(ret['changes'], {})

    def test_patch_directory_template(self):
        '''
        Test file.patch using a patch applied to a directory, with changes
        spanning multiple files, and with jinja templating applied to the patch
        file.
        '''
        ret = self.run_state(
            'file.patch',
            name=self.base_dir,
            source=self.all_patch_template,
            template='jinja',
            context=self.context,
            strip=1,
        )
        self.assertSaltTrueReturn(ret)
        ret = ret[next(iter(ret))]
        self.assertEqual(ret['comment'], 'Patch successfully applied')

        # Re-run the state, should succeed and there should be a message about
        # a partially-applied hunk.
        ret = self.run_state(
            'file.patch',
            name=self.base_dir,
            source=self.all_patch_template,
            template='jinja',
            context=self.context,
            strip=1,
        )
        self.assertSaltTrueReturn(ret)
        ret = ret[next(iter(ret))]
        self.assertEqual(ret['comment'], 'Patch was already applied')
        self.assertEqual(ret['changes'], {})

    def test_patch_single_file_remote_source_template(self):
        '''
        Test file.patch using a patch applied to a single file, with the patch
        coming from a remote source.
        '''
        # Try without a source_hash and without skip_verify=True, this should
        # fail with a message about the source_hash
        ret = self.run_state(
            'file.patch',
            name=self.math_file,
            source=self.math_patch_template_http,
            template='jinja',
            context=self.context,
        )
        self.assertSaltFalseReturn(ret)
        ret = ret[next(iter(ret))]
        self.assertIn('Unable to verify upstream hash', ret['comment'])

        # Re-run the state with a source hash, it should now succeed
        ret = self.run_state(
            'file.patch',
            name=self.math_file,
            source=self.math_patch_template_http,
            source_hash=self.math_patch_template_hash,
            template='jinja',
            context=self.context,
        )
        self.assertSaltTrueReturn(ret)
        ret = ret[next(iter(ret))]
        self.assertEqual(ret['comment'], 'Patch successfully applied')

        # Re-run again, this time with no hash and skip_verify=True to test
        # skipping hash verification
        ret = self.run_state(
            'file.patch',
            name=self.math_file,
            source=self.math_patch_template_http,
            template='jinja',
            context=self.context,
            skip_verify=True,
        )
        self.assertSaltTrueReturn(ret)
        ret = ret[next(iter(ret))]
        self.assertEqual(ret['comment'], 'Patch was already applied')
        self.assertEqual(ret['changes'], {})

    def test_patch_directory_remote_source_template(self):
        '''
        Test file.patch using a patch applied to a directory, with changes
        spanning multiple files, and the patch file coming from a remote
        source.
        '''
        # Try without a source_hash and without skip_verify=True, this should
        # fail with a message about the source_hash
        ret = self.run_state(
            'file.patch',
            name=self.base_dir,
            source=self.all_patch_template_http,
            template='jinja',
            context=self.context,
            strip=1,
        )
        self.assertSaltFalseReturn(ret)
        ret = ret[next(iter(ret))]
        self.assertIn('Unable to verify upstream hash', ret['comment'])

        # Re-run the state with a source hash, it should now succeed
        ret = self.run_state(
            'file.patch',
            name=self.base_dir,
            source=self.all_patch_template_http,
            source_hash=self.all_patch_template_hash,
            template='jinja',
            context=self.context,
            strip=1,
        )
        self.assertSaltTrueReturn(ret)
        ret = ret[next(iter(ret))]
        self.assertEqual(ret['comment'], 'Patch successfully applied')

        # Re-run again, this time with no hash and skip_verify=True to test
        # skipping hash verification
        ret = self.run_state(
            'file.patch',
            name=self.base_dir,
            source=self.all_patch_template_http,
            template='jinja',
            context=self.context,
            strip=1,
            skip_verify=True,
        )
        self.assertSaltTrueReturn(ret)
        ret = ret[next(iter(ret))]
        self.assertEqual(ret['comment'], 'Patch was already applied')
        self.assertEqual(ret['changes'], {})

    def test_patch_test_mode(self):
        '''
        Test file.patch using test=True
        '''
        # Try without a source_hash and without skip_verify=True, this should
        # fail with a message about the source_hash
        ret = self.run_state(
            'file.patch',
            name=self.numbers_file,
            source=self.numbers_patch,
            test=True,
        )
        self.assertSaltNoneReturn(ret)
        ret = ret[next(iter(ret))]
        self.assertEqual(ret['comment'], 'The patch would be applied')
        self.assertTrue(ret['changes'])

        # Apply the patch for real. We'll then be able to test below that we
        # exit with a True rather than a None result if test=True is used on an
        # already-applied patch.
        ret = self.run_state(
            'file.patch',
            name=self.numbers_file,
            source=self.numbers_patch,
        )
        self.assertSaltTrueReturn(ret)
        ret = ret[next(iter(ret))]
        self.assertEqual(ret['comment'], 'Patch successfully applied')
        self.assertTrue(ret['changes'])

        # Run again with test=True. Since the pre-check happens before we do
        # the __opts__['test'] check, we should exit with a True result just
        # the same as if we try to run this state on an already-patched file
        # *without* test=True.
        ret = self.run_state(
            'file.patch',
            name=self.numbers_file,
            source=self.numbers_patch,
            test=True,
        )
        self.assertSaltTrueReturn(ret)
        ret = ret[next(iter(ret))]
        self.assertEqual(ret['comment'], 'Patch was already applied')
        self.assertEqual(ret['changes'], {})

        # Empty the file to ensure that the patch doesn't apply cleanly
        with salt.utils.files.fopen(self.numbers_file, 'w'):
            pass

        # Run again with test=True. Similar to the above run, we are testing
        # that we return before we reach the __opts__['test'] check. In this
        # case we should return a False result because we should already know
        # by this point that the patch will not apply cleanly.
        ret = self.run_state(
            'file.patch',
            name=self.numbers_file,
            source=self.numbers_patch,
            test=True,
        )
        self.assertSaltFalseReturn(ret)
        ret = ret[next(iter(ret))]
        self.assertIn('Patch would not apply cleanly', ret['comment'])
        self.assertEqual(ret['changes'], {})
=======
WIN_TEST_FILE = 'c:/testfile'


@destructiveTest
@skipIf(not IS_WINDOWS, 'windows test only')
class WinFileTest(ModuleCase):
    '''
    Test for the file state on Windows
    '''
    def setUp(self):
        self.run_state('file.managed', name=WIN_TEST_FILE, makedirs=True, contents='Only a test')

    def tearDown(self):
        self.run_state('file.absent', name=WIN_TEST_FILE)

    def test_file_managed(self):
        '''
        Test file.managed on Windows
        '''
        self.assertTrue(self.run_state('file.exists', name=WIN_TEST_FILE))

    def test_file_copy(self):
        '''
        Test file.copy on Windows
        '''
        ret = self.run_state('file.copy', name='c:/testfile_copy', makedirs=True, source=WIN_TEST_FILE)
        self.assertTrue(ret)

    def test_file_comment(self):
        '''
        Test file.comment on Windows
        '''
        self.run_state('file.comment', name=WIN_TEST_FILE, regex='^Only')
        with salt.utils.files.fopen(WIN_TEST_FILE, 'r') as fp_:
            self.assertTrue(fp_.read().startswith('#Only'))

    def test_file_replace(self):
        '''
        Test file.replace on Windows
        '''
        self.run_state('file.replace', name=WIN_TEST_FILE, pattern='test', repl='testing')
        with salt.utils.files.fopen(WIN_TEST_FILE, 'r') as fp_:
            self.assertIn('testing', fp_.read())

    def test_file_absent(self):
        '''
        Test file.absent on Windows
        '''
        ret = self.run_state('file.absent', name=WIN_TEST_FILE)
        self.assertTrue(ret)
>>>>>>> 9fda70b3
<|MERGE_RESOLUTION|>--- conflicted
+++ resolved
@@ -3706,7 +3706,6 @@
         log.debug('ret = %s', ret)
         self.assertSaltTrueReturn(ret)
 
-<<<<<<< HEAD
 
 @skipIf(not salt.utils.path.which('patch'), 'patch is not installed')
 class PatchTest(ModuleCase, SaltReturnAssertsMixin):
@@ -4294,7 +4293,7 @@
         ret = ret[next(iter(ret))]
         self.assertIn('Patch would not apply cleanly', ret['comment'])
         self.assertEqual(ret['changes'], {})
-=======
+
 WIN_TEST_FILE = 'c:/testfile'
 
 
@@ -4344,5 +4343,4 @@
         Test file.absent on Windows
         '''
         ret = self.run_state('file.absent', name=WIN_TEST_FILE)
-        self.assertTrue(ret)
->>>>>>> 9fda70b3
+        self.assertTrue(ret)