import ctypes
import hashlib
import logging
import multiprocessing
import queue
import socket
import time

import pytest
import tornado.gen
import tornado.ioloop
import tornado.iostream
import zmq
from pytestshellutils.utils.processes import terminate_process

import salt.channel.server
import salt.crypt
import salt.exceptions
import salt.master
import salt.payload
import salt.utils.msgpack
import salt.utils.process
import salt.utils.stringutils

log = logging.getLogger(__name__)


class RecvError(Exception):
    """
    Raised by the Collector's _recv method when there is a problem
    getting publishes from to the publisher.
    """


class Collector(salt.utils.process.SignalHandlingProcess):
    def __init__(
        self,
        minion_config,
        interface,
        port,
        aes_key,
        timeout=300,
    ):
        super().__init__()
        self.minion_config = minion_config
        self.hexid = hashlib.sha1(
            salt.utils.stringutils.to_bytes(self.minion_config["id"])
        ).hexdigest()
        self.interface = interface
        self.port = port
        self.aes_key = aes_key
        self.timeout = timeout
        self.aes_key = aes_key
        self.hard_timeout = time.time() + timeout + 120
        self.manager = multiprocessing.Manager()
        self.results = self.manager.list()
        self.zmq_filtering = minion_config["zmq_filtering"]
        self.stopped = multiprocessing.Event()
        self.started = multiprocessing.Event()
        self.running = multiprocessing.Event()
        self.stop_running = multiprocessing.Event()
        self.unpacker = salt.utils.msgpack.Unpacker(raw=False)

    @property
    def transport(self):
        return self.minion_config["transport"]

    def _rotate_secrets(self, now=None):
        salt.master.SMaster.secrets["aes"] = {
            "secret": multiprocessing.Array(
                ctypes.c_char,
                salt.utils.stringutils.to_bytes(
                    salt.crypt.Crypticle.generate_key_string()
                ),
            ),
            "serial": multiprocessing.Value(
                ctypes.c_longlong, lock=False  # We'll use the lock from 'secret'
            ),
            "reload": salt.crypt.Crypticle.generate_key_string,
            "rotate_master_key": self._rotate_secrets,
        }

    def _teardown_listener(self):
        if self.transport == "zeromq":
            self.sock.close()
            self.ctx.term()
        else:
            self.sock.close()

    def _setup_listener(self):
        if self.transport == "zeromq":
            self.ctx = zmq.Context()
            self.sock = self.ctx.socket(zmq.SUB)
            self.sock.setsockopt(zmq.LINGER, -1)
<<<<<<< HEAD
            self.sock.setsockopt(zmq.SUBSCRIBE, b"")
            pub_uri = f"tcp://{self.interface}:{self.port}"
            log.info("Collector listen %s", pub_uri)
=======
            if self.zmq_filtering:
                self.sock.setsockopt(zmq.SUBSCRIBE, b"broadcast")
                if self.minion_config.get("__role") == "syndic":
                    self.sock.setsockopt(zmq.SUBSCRIBE, b"syndic")
                else:
                    self.sock.setsockopt(
                        zmq.SUBSCRIBE, salt.utils.stringutils.to_bytes(self.hexid)
                    )
            else:
                self.sock.setsockopt(zmq.SUBSCRIBE, b"")
            pub_uri = "tcp://{}:{}".format(self.interface, self.port)
>>>>>>> 20fd3421
            self.sock.connect(pub_uri)
        else:
            end = time.time() + 120
            while True:
                sock = socket.socket(socket.AF_INET, socket.SOCK_STREAM)
                try:
                    sock.connect((self.interface, self.port))
                except ConnectionRefusedError:
                    if time.time() >= end:
                        raise
                    time.sleep(1)
                else:
                    break
            self.sock = tornado.iostream.IOStream(sock)

    @tornado.gen.coroutine
    def _recv(self):
        if self.transport == "zeromq":
            # test_zeromq_filtering requires catching the
            # SaltDeserializationError in order to pass.
            try:
<<<<<<< HEAD
                payload = self.sock.recv(zmq.NOBLOCK)
                serial_payload = salt.payload.loads(payload)
                raise tornado.gen.Return(serial_payload)
=======
                messages = self.sock.recv_multipart(flags=zmq.NOBLOCK, copy=True)
                messages_len = len(messages)
                if messages_len == 1:
                    serial_payload = salt.payload.loads(messages[0])
                elif messages_len == 2:
                    message_target = salt.utils.stringutils.to_str(messages[0])
                    is_syndic = self.minion_config.get("__role") == "syndic"
                    if (
                        not is_syndic
                        and message_target not in ("broadcast", self.hexid)
                    ) or (is_syndic and message_target not in ("broadcast", "syndic")):
                        log.debug(
                            "Publish received for not this minion: %s", message_target
                        )
                        raise salt.ext.tornado.gen.Return(None)
                    serial_payload = salt.payload.loads(messages[1])
                else:
                    raise Exception("Invalid number of messages")
                raise salt.ext.tornado.gen.Return(serial_payload)
>>>>>>> 20fd3421
            except (zmq.ZMQError, salt.exceptions.SaltDeserializationError):
                raise RecvError("ZMQ Error")
        else:
            for msg in self.unpacker:
                serial_payload = salt.payload.loads(msg["body"])
                raise tornado.gen.Return(serial_payload)
            byts = yield self.sock.read_bytes(8096, partial=True)
            self.unpacker.feed(byts)
            for msg in self.unpacker:
                serial_payload = salt.payload.loads(msg["body"])
                raise tornado.gen.Return(serial_payload)
            raise RecvError("TCP Error")

    @tornado.gen.coroutine
    def _run(self, loop):
        try:
            self._setup_listener()
        except Exception:  # pylint: disable=broad-except
            self.started.set()
            log.exception("Failed to start listening")
            return
        self.started.set()
        last_msg = time.time()
<<<<<<< HEAD
        self.start = last_msg
=======
>>>>>>> 20fd3421
        crypticle = salt.crypt.Crypticle(self.minion_config, self.aes_key)
        self.gotone = False
        try:
            while True:
                curr_time = time.time()
                if time.time() > self.hard_timeout:
                    log.error("Hard timeout reached in test collector!")
                    break
                if curr_time - last_msg >= self.timeout:
                    log.error("Receive timeout reached in test collector!")
                    break
                try:
<<<<<<< HEAD
                    payload = yield self._recv()
                except RecvError:
                    time.sleep(0.03)
                else:
                    try:
                        log.trace("Colleted payload %r", payload)
                        payload = crypticle.loads(payload["load"])
                        if not payload:
                            continue
                        if "start" in payload:
                            log.info("Collector started")
                            self.running.set()
                            continue
                        if "stop" in payload:
                            log.info("Collector stopped")
                            break
                        last_msg = time.time()
                        self.results.append(payload["jid"])
                    except salt.exceptions.SaltDeserializationError:
                        log.error("Deserializer Error")
                        if not self.zmq_filtering:
                            log.exception("Failed to deserialize...")
                            break
                    if self.gotone is False:
                        log.debug("Collector started recieving")
                    self.gotone = True
            log.debug("Collector finished recieving")
            self.end = time.time()
            print(f"Total time {self.end - self.start}")
        finally:
            self._teardown_listener()
            loop.stop()
=======
                    payload = crypticle.loads(payload["load"])
                    if not payload:
                        continue
                    if "start" in payload:
                        log.info("Collector started")
                        self.running.set()
                        continue
                    if "stop" in payload:
                        log.info("Collector stopped")
                        self.stop_running.set()
                        break
                    last_msg = time.time()
                    self.results.append(payload["jid"])
                except salt.exceptions.SaltDeserializationError:
                    log.error("Deserializer Error")
                    if not self.zmq_filtering:
                        log.exception("Failed to deserialize...")
                        break
        loop.stop()
>>>>>>> 20fd3421

    def run(self):
        """
        Gather results until then number of seconds specified by timeout passes
        without receiving a message
        """
        loop = tornado.ioloop.IOLoop()
        loop.add_callback(self._run, loop)
        loop.start()

    def __enter__(self):
        self.manager.__enter__()
        self.start()
        # Wait until we can start receiving events
        self.started.wait()
        self.started.clear()
        return self

    def __exit__(self, *args):
        # Wait until we either processed all expected messages or we reach the hard timeout
        join_secs = self.hard_timeout - time.time()
        log.info("Waiting at most %s seconds before exiting the collector", join_secs)
        self.join(join_secs)
        self.terminate()
        # Cast our manager.list into a plain list
        self.results = list(self.results)
        # Terminate our multiprocessing manager
        self.manager.__exit__(*args)
        log.debug("The collector has exited")
        self.stopped.set()


class PubServerChannelProcess(salt.utils.process.SignalHandlingProcess):
    def __init__(self, master_config, minion_config, **collector_kwargs):
        super().__init__()
        self.name = "PubServerChannelProcess"
        self._closing = False
        self.master_config = master_config
        self.minion_config = minion_config
        self.collector_kwargs = collector_kwargs
        self.aes_key = salt.crypt.Crypticle.generate_key_string()
        salt.master.SMaster.secrets["aes"] = {
            "secret": multiprocessing.Array(
                ctypes.c_char,
                salt.utils.stringutils.to_bytes(self.aes_key),
            ),
            "serial": multiprocessing.Value(
                ctypes.c_longlong, lock=False  # We'll use the lock from 'secret'
            ),
        }
        self.process_manager = salt.utils.process.ProcessManager(
            name="ZMQ-PubServer-ProcessManager"
        )
        self.pub_server_channel = salt.channel.server.PubServerChannel.factory(
            self.master_config
        )
        self.pub_server_channel.pre_fork(self.process_manager)
        self.pub_uri = "tcp://{interface}:{publish_port}".format(**self.master_config)
        self.queue = multiprocessing.Queue()
        self.stopped = multiprocessing.Event()
        self.collector = Collector(
            self.minion_config,
            self.master_config["interface"],
            self.master_config["publish_port"],
            self.aes_key,
            **self.collector_kwargs,
        )

    def run(self):

        ioloop = tornado.ioloop.IOLoop()
        try:
            while True:
                try:
                    payload = self.queue.get(False)
                except queue.Empty:
                    time.sleep(0.03)
                    continue
                if payload is None:
                    log.debug("We received the stop sentinel")
                    break
                ioloop.run_sync(lambda: self.pub_server_channel.publish(payload))
        except KeyboardInterrupt:
            pass
        finally:
            self.stopped.set()

    def _handle_signals(self, signum, sigframe):
        self.close()
        super()._handle_signals(signum, sigframe)

    def close(self):
        if self._closing:
            return
        self._closing = True
        if self.process_manager is None:
            return
        self.process_manager.terminate()
        if hasattr(self.pub_server_channel, "close"):
            self.pub_server_channel.close()
        # Really terminate any process still left behind
        for pid in self.process_manager._process_map:
            terminate_process(pid=pid, kill_children=True, slow_stop=False)
        self.process_manager = None

    def publish(self, payload):
        self.queue.put(payload)

    def __enter__(self):
        self.start()
        self.collector.__enter__()
        attempts = 300
        while attempts > 0:
            self.publish({"tgt_type": "glob", "tgt": "*", "jid": -1, "start": True})
            if self.collector.running.wait(1) is True:
                break
            attempts -= 1
        else:
            pytest.fail("Failed to confirm the collector has started")
        return self

    def __exit__(self, *args):
        # Publish a payload to tell the collection it's done processing
        attempts = 300
        while attempts > 0:
            self.publish({"tgt_type": "glob", "tgt": "*", "jid": -1, "stop": True})
            if self.collector.stop_running.wait(1) is True:
                break
            attempts -= 1
        else:
            pytest.fail("Failed to confirm the collector has stopped")
        # Now trigger the collector to also exit
        self.collector.__exit__(*args)
        # We can safely wait here without a timeout because the Collector instance has a
        # hard timeout set, so eventually Collector.stopped will be set
        self.collector.stopped.wait()
        # Stop our own processing
        self.queue.put(None)
        # Wait at most 10 secs for the above `None` in the queue to be processed
        self.stopped.wait(10)
        self.close()
        self.terminate()<|MERGE_RESOLUTION|>--- conflicted
+++ resolved
@@ -92,11 +92,6 @@
             self.ctx = zmq.Context()
             self.sock = self.ctx.socket(zmq.SUB)
             self.sock.setsockopt(zmq.LINGER, -1)
-<<<<<<< HEAD
-            self.sock.setsockopt(zmq.SUBSCRIBE, b"")
-            pub_uri = f"tcp://{self.interface}:{self.port}"
-            log.info("Collector listen %s", pub_uri)
-=======
             if self.zmq_filtering:
                 self.sock.setsockopt(zmq.SUBSCRIBE, b"broadcast")
                 if self.minion_config.get("__role") == "syndic":
@@ -107,8 +102,7 @@
                     )
             else:
                 self.sock.setsockopt(zmq.SUBSCRIBE, b"")
-            pub_uri = "tcp://{}:{}".format(self.interface, self.port)
->>>>>>> 20fd3421
+            pub_uri = f"tcp://{self.interface}:{self.port}"
             self.sock.connect(pub_uri)
         else:
             end = time.time() + 120
@@ -130,11 +124,6 @@
             # test_zeromq_filtering requires catching the
             # SaltDeserializationError in order to pass.
             try:
-<<<<<<< HEAD
-                payload = self.sock.recv(zmq.NOBLOCK)
-                serial_payload = salt.payload.loads(payload)
-                raise tornado.gen.Return(serial_payload)
-=======
                 messages = self.sock.recv_multipart(flags=zmq.NOBLOCK, copy=True)
                 messages_len = len(messages)
                 if messages_len == 1:
@@ -154,7 +143,6 @@
                 else:
                     raise Exception("Invalid number of messages")
                 raise salt.ext.tornado.gen.Return(serial_payload)
->>>>>>> 20fd3421
             except (zmq.ZMQError, salt.exceptions.SaltDeserializationError):
                 raise RecvError("ZMQ Error")
         else:
@@ -178,10 +166,7 @@
             return
         self.started.set()
         last_msg = time.time()
-<<<<<<< HEAD
         self.start = last_msg
-=======
->>>>>>> 20fd3421
         crypticle = salt.crypt.Crypticle(self.minion_config, self.aes_key)
         self.gotone = False
         try:
@@ -194,7 +179,6 @@
                     log.error("Receive timeout reached in test collector!")
                     break
                 try:
-<<<<<<< HEAD
                     payload = yield self._recv()
                 except RecvError:
                     time.sleep(0.03)
@@ -210,6 +194,7 @@
                             continue
                         if "stop" in payload:
                             log.info("Collector stopped")
+                            self.stop_running.set()
                             break
                         last_msg = time.time()
                         self.results.append(payload["jid"])
@@ -227,27 +212,6 @@
         finally:
             self._teardown_listener()
             loop.stop()
-=======
-                    payload = crypticle.loads(payload["load"])
-                    if not payload:
-                        continue
-                    if "start" in payload:
-                        log.info("Collector started")
-                        self.running.set()
-                        continue
-                    if "stop" in payload:
-                        log.info("Collector stopped")
-                        self.stop_running.set()
-                        break
-                    last_msg = time.time()
-                    self.results.append(payload["jid"])
-                except salt.exceptions.SaltDeserializationError:
-                    log.error("Deserializer Error")
-                    if not self.zmq_filtering:
-                        log.exception("Failed to deserialize...")
-                        break
-        loop.stop()
->>>>>>> 20fd3421
 
     def run(self):
         """
