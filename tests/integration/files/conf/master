--- conflicted
+++ resolved
@@ -104,9 +104,8 @@
 discovery: false
 
 # enable using ssh minions and regular minions
-<<<<<<< HEAD
-enable_ssh_minions: True
-ignore_host_keys: True
+#enable_ssh_minions: True
+#ignore_host_keys: True
 
 # test vault
 vault:
@@ -120,8 +119,4 @@
   .*:
   - vault.generate_token
 sdbvault:
-  driver: vault
-=======
-#enable_ssh_minions: True
-#ignore_host_keys: True
->>>>>>> 602fed78
+  driver: vault