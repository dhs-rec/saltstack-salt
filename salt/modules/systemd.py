'''
Provide the service module for systemd
'''
<<<<<<< HEAD
# Import Python libs
import os
=======

# Import python libs
>>>>>>> 5bcce967
import re

# Import salt libs
import salt.utils

LOCAL_CONFIG_PATH = '/etc/systemd/system'
VALID_UNIT_TYPES = ['service','socket', 'device', 'mount', 'automount',
                    'swap', 'target', 'path', 'timer']

<<<<<<< HEAD
def _sd_booted():
    '''
    Return True if the system was booted with systemd, False otherwise.
    '''
    # We can cache this for as long as the minion runs.
    if not "systemd.sd_booted" in __context__:
        try:
            # This check does the same as sd_booted() from libsystemd-daemon:
            # http://www.freedesktop.org/software/systemd/man/sd_booted.html
            a = os.stat('/sys/fs/cgroup')
            b = os.stat('/sys/fs/cgroup/systemd')
        except OSError:
            __context__['systemd.sd_booted'] = False
        else:
            if a.st_dev != b.st_dev:
                __context__['systemd.sd_booted'] = True
            else:
                __context__['systemd.sd_booted'] = False

    return __context__['systemd.sd_booted']

=======
>>>>>>> 5bcce967

def __virtual__():
    '''
    Only work on systems that have been booted with systemd
    '''
    if __grains__['kernel'] == 'Linux' and _sd_booted():
        return 'service'
    return False


def _canonical_unit_name(name):
    '''
    Build a canonical unit name treating unit names without one
    of the valid suffixes as a service.
    '''
    if any(name.endswith(suffix) for suffix in VALID_UNIT_TYPES):
        return name
    return '{0}.service'.format(name)


def _canonical_template_unit_name(name):
    '''
    Build a canonical unit name for unit instances based on templates.
    '''
    return re.sub(r'@.+?(\.|$)', r'@\1', name)


def _systemctl_cmd(action, name):
    '''
    Build a systemctl command line. Treat unit names without one
    of the valid suffixes as a service.
    '''
    return 'systemctl {0} {1}'.format(action, _canonical_unit_name(name))

def _get_all_unit_files():
    '''
    Get all unit files and their state. Unit files ending in .service
    are normalized so that they can be referenced without a type suffix.
    '''
    rexp = re.compile('(?m)^(?P<name>.+)\.(?P<type>' +
                      '|'.join(VALID_UNIT_TYPES) +
                      ')\s+(?P<state>.+)$')

    out = __salt__['cmd.run_stdout'](
            'systemctl --full list-unit-files | col -b'
    )

    ret = {}
    for match in rexp.finditer(out):
        name = match.group('name')
        if match.group('type') != 'service':
            name += '.' + match.group('type')
        ret[name] = match.group('state')
    return ret


def get_enabled():
    '''
    Return a list of all enabled services

    CLI Example::

        salt '*' service.get_enabled
    '''
    ret = []
    for name, state in _get_all_unit_files().iteritems():
        if state == 'enabled':
            ret.append(name)
    return sorted(ret)


def get_disabled():
    '''
    Return a list of all disabled services

    CLI Example::

        salt '*' service.get_disabled
    '''
    ret = []
    for name, state in _get_all_unit_files().iteritems():
        if state == 'disabled':
            ret.append(name)
    return sorted(ret)


def get_all():
    '''
    Return a list of all available services

    CLI Example::

        salt '*' service.get_all
    '''
    return sorted(_get_all_unit_files().keys())


def available(name):
    '''
    Check that the given service is available taking into account
    template units.
    '''
    return _canonical_template_unit_name(name) in get_all()


def start(name):
    '''
    Start the specified service with systemd

    CLI Example::

        salt '*' service.start <service name>
    '''
    return not __salt__['cmd.retcode'](_systemctl_cmd('start', name))


def stop(name):
    '''
    Stop the specified service with systemd

    CLI Example::

        salt '*' service.stop <service name>
    '''
    return not __salt__['cmd.retcode'](_systemctl_cmd('stop', name))


def restart(name):
    '''
    Restart the specified service with systemd

    CLI Example::

        salt '*' service.restart <service name>
    '''
    if name == 'salt-minion':
        salt.utils.daemonize_if(__opts__)
    return not __salt__['cmd.retcode'](_systemctl_cmd('restart', name))


def reload(name):
    '''
    Reload the specified service with systemd

    CLI Example::

        salt '*' service.reload <service name>
    '''
    return not __salt__['cmd.retcode'](_systemctl_cmd('reload', name))


# The unused sig argument is required to maintain consistency in the state
# system
def status(name, sig=None):
    '''
    Return the status for a service via systemd, returns a bool
    whether the service is running.

    CLI Example::

        salt '*' service.status <service name>
    '''
    cmd = 'systemctl is-active {0}'.format(_canonical_unit_name(name))
    return not __salt__['cmd.retcode'](cmd)


def enable(name, **kwargs):
    '''
    Enable the named service to start when the system boots

    CLI Example::

        salt '*' service.enable <service name>
    '''
    return not __salt__['cmd.retcode'](_systemctl_cmd('enable', name))


def disable(name, **kwargs):
    '''
    Disable the named service to not start when the system boots

    CLI Example::

        salt '*' service.disable <service name>
    '''
    return not __salt__['cmd.retcode'](_systemctl_cmd('disable', name))


def _templated_instance_enabled(name):
    '''
    Services instantiated based on templates can not be checked with
    systemctl is-enabled. Presence of the actual symlinks is checked
    as a fall-back.
    '''
    if '@' not in name:
        return False
    find_unit_by_name = 'find {0} -name {1} -type l -print -quit'
    return len(__salt__['cmd.run'](find_unit_by_name.format(LOCAL_CONFIG_PATH,
                                                            _canonical_unit_name(name))))


def _enabled(name):
    is_enabled = not bool(__salt__['cmd.retcode'](_systemctl_cmd('is-enabled', name)))
    return is_enabled or _templated_instance_enabled(name)


def enabled(name):
    '''
    Return if the named service is enabled to start on boot

    CLI Example::

        salt '*' service.enabled <service name>
    '''
    return _enabled(name)


def disabled(name):
    '''
    Return if the named service is disabled to start on boot

    CLI Example::

        salt '*' service.disabled <service name>
    '''
    return not _enabled(name)<|MERGE_RESOLUTION|>--- conflicted
+++ resolved
@@ -1,23 +1,17 @@
 '''
 Provide the service module for systemd
 '''
-<<<<<<< HEAD
-# Import Python libs
+# Import python libs
 import os
-=======
-
-# Import python libs
->>>>>>> 5bcce967
 import re
 
 # Import salt libs
 import salt.utils
 
 LOCAL_CONFIG_PATH = '/etc/systemd/system'
-VALID_UNIT_TYPES = ['service','socket', 'device', 'mount', 'automount',
+VALID_UNIT_TYPES = ['service', 'socket', 'device', 'mount', 'automount',
                     'swap', 'target', 'path', 'timer']
 
-<<<<<<< HEAD
 def _sd_booted():
     '''
     Return True if the system was booted with systemd, False otherwise.
@@ -39,8 +33,6 @@
 
     return __context__['systemd.sd_booted']
 
-=======
->>>>>>> 5bcce967
 
 def __virtual__():
     '''
