--- conflicted
+++ resolved
@@ -6,11 +6,8 @@
 '''
 # Import python libs
 from __future__ import absolute_import
-<<<<<<< HEAD
-=======
 import copy
 import errno
->>>>>>> b831e0a8
 import glob
 import logging
 import os
@@ -18,17 +15,10 @@
 import shlex
 
 # Import 3rd-party libs
-<<<<<<< HEAD
-import salt.ext.six as six
-import salt.utils.itertools
-import salt.utils.systemd
-from salt.exceptions import CommandExecutionError, CommandNotFoundError
-=======
 import salt.utils.itertools
 import salt.utils.systemd
 from salt.exceptions import CommandExecutionError, CommandNotFoundError
 from salt.ext import six
->>>>>>> b831e0a8
 
 log = logging.getLogger(__name__)
 
@@ -38,11 +28,7 @@
 
 SYSTEM_CONFIG_PATH = '/lib/systemd/system'
 LOCAL_CONFIG_PATH = '/etc/systemd/system'
-<<<<<<< HEAD
-LEGACY_INIT_SCRIPT_PATH = '/etc/init.d'
-=======
 INITSCRIPT_PATH = '/etc/init.d'
->>>>>>> b831e0a8
 VALID_UNIT_TYPES = ('service', 'socket', 'device', 'mount', 'automount',
                     'swap', 'target', 'path', 'timer')
 
@@ -76,25 +62,7 @@
         name = str(name)
     if any(name.endswith(suffix) for suffix in VALID_UNIT_TYPES):
         return name
-<<<<<<< HEAD
-    return '{0}.service'.format(name)
-
-
-def _systemctl_cmd(action, name=None):
-    '''
-    Build a systemctl command line. Treat unit names without one
-    of the valid suffixes as a service.
-    '''
-    ret = ['systemctl']
-    ret.extend(shlex.split(action))
-    if name:
-        ret.append(_canonical_unit_name(name))
-    if 'status' in ret:
-        ret.extend(['-n', '0'])
-    return ret
-=======
     return '%s.service' % name
->>>>>>> b831e0a8
 
 
 def _check_for_unit_changes(name):
@@ -102,119 +70,18 @@
     Check for modified/updated unit files, and run a daemon-reload if any are
     found.
     '''
-<<<<<<< HEAD
-    rexp = re.compile(r'(?m)^(?P<name>.+)\.(?P<type>' +
-                      '|'.join(VALID_UNIT_TYPES) +
-                      r')\s+loaded\s+(?P<active>[^\s]+)')
-
-    out = __salt__['cmd.run_stdout'](
-        _systemctl_cmd('--all --full --no-legend --no-pager list-units'),
-        python_shell=False
-    )
-
-    ret = {}
-    for match in rexp.finditer(out):
-        name = match.group('name')
-        if match.group('type') != 'service':
-            name += '.' + match.group('type')
-        ret[name] = match.group('active')
-    return ret
-
-
-def _get_all_unit_files():
-    '''
-    Get all unit files and their state. Unit files ending in .service
-    are normalized so that they can be referenced without a type suffix.
-    '''
-    rexp = re.compile(r'(?m)^(?P<name>.+)\.(?P<type>' +
-                      '|'.join(VALID_UNIT_TYPES) +
-                      r')\s+(?P<state>.+)$')
-
-    out = __salt__['cmd.run_stdout'](
-        _systemctl_cmd(
-            'systemctl --full --no-legend --no-pager list-unit-files'
-        ),
-        python_shell=False
-    )
-
-    ret = {}
-    for match in rexp.finditer(out):
-        name = match.group('name')
-        if match.group('type') != 'service':
-            name += '.' + match.group('type')
-        ret[name] = match.group('state')
-    return ret
-=======
     contextkey = 'systemd._check_for_unit_changes'
     if contextkey not in __context__:
         if _untracked_custom_unit_found(name) or _unit_file_changed(name):
             systemctl_reload()
         # Set context key to avoid repeating this check
         __context__[contextkey] = True
->>>>>>> b831e0a8
 
 
 def _clear_context():
     '''
     Remove context
     '''
-<<<<<<< HEAD
-    ret = {}
-    if not os.path.isdir(LEGACY_INIT_SCRIPT_PATH):
-        return ret
-    for initscript_name in os.listdir(LEGACY_INIT_SCRIPT_PATH):
-        if initscript_name.startswith('rc'):
-            continue
-        full_path = os.path.join(LEGACY_INIT_SCRIPT_PATH, initscript_name)
-        if os.path.isfile(full_path) and os.access(full_path, os.X_OK):
-            log.info('Legacy init script: \'%s\'.', initscript_name)
-            ret[initscript_name] = 'inactive'
-    return ret
-
-
-def _untracked_custom_unit_found(name):
-    '''
-    If the passed service name is not available, but a unit file exist in
-    /etc/systemd/system, return True. Otherwise, return False.
-    '''
-    unit_path = os.path.join('/etc/systemd/system',
-                             _canonical_unit_name(name))
-    return os.access(unit_path, os.R_OK) and not available(name)
-
-
-def _unit_file_changed(name):
-    '''
-    Returns True if systemctl reports that the unit file has changed, otherwise
-    returns False.
-    '''
-    out = __salt__['cmd.run'](_systemctl_cmd('status', name),
-                              python_shell=False,
-                              ignore_retcode=True).lower()
-    return "'systemctl daemon-reload'" in out
-
-
-def systemctl_reload():
-    '''
-    Reloads systemctl, an action needed whenever unit files are updated.
-
-    CLI Example:
-
-    .. code-block:: bash
-
-        salt '*' service.systemctl_reload
-    '''
-    out = __salt__['cmd.run_all'](
-        _systemctl_cmd('--system daemon-reload'),
-        python_shell=False,
-        redirect_stderr=True
-    )
-    if out['retcode'] != 0:
-        raise CommandExecutionError(
-            'Problem performing systemctl daemon-reload',
-            info=out['stdout']
-        )
-    return True
-=======
     # Using list() here because modifying a dictionary during iteration will
     # raise a RuntimeError.
     for key in list(__context__):
@@ -224,7 +91,6 @@
                 __context__.pop(key)
         except AttributeError:
             continue
->>>>>>> b831e0a8
 
 
 def _default_runlevel():
@@ -382,36 +248,11 @@
     return ret
 
 
-<<<<<<< HEAD
-def _check_for_unit_changes(name):
-    '''
-    Check for modified/updated unit files, and run a daemon-reload if any are
-    found.
-    '''
-    contextkey = 'systemd._check_for_unit_changes'
-    if contextkey not in __context__:
-        if _untracked_custom_unit_found(name) or _unit_file_changed(name):
-            systemctl_reload()
-        # Set context key to avoid repeating this check
-        __context__[contextkey] = True
-
-
-def _has_sysv_exec():
-=======
 def _systemctl_status(name):
->>>>>>> b831e0a8
     '''
     Helper function which leverages __context__ to keep from running 'systemctl
     status' more than once.
     '''
-<<<<<<< HEAD
-    if 'systemd._has_sysv_exec' not in __context__:
-        try:
-            __context__['systemd._has_sysv_exec'] = bool(_get_service_exec())
-        except (CommandExecutionError, CommandNotFoundError):
-            __context__['systemd._has_sysv_exec'] = False
-    return __context__['systemd._has_sysv_exec']
-=======
     contextkey = 'systemd._systemctl_status.%s' % name
     if contextkey in __context__:
         return __context__[contextkey]
@@ -421,7 +262,6 @@
         ignore_retcode=True
     )
     return __context__[contextkey]
->>>>>>> b831e0a8
 
 
 def _sysv_enabled(name):
@@ -443,15 +283,6 @@
     return os.access(unit_path, os.R_OK) and not available(name)
 
 
-<<<<<<< HEAD
-def _sysv_is_enabled(name):
-    '''
-    A System-V style service is assumed disabled if the "startup" symlink
-    (starts with "S") to its script is found in /etc/init.d in the current
-    runlevel.
-    '''
-    return bool(glob.glob('/etc/rc{0}.d/S*{1}'.format(_runlevel(), name)))
-=======
 def _unit_file_changed(name):
     '''
     Returns True if systemctl reports that the unit file has changed, otherwise
@@ -483,7 +314,6 @@
         )
     _clear_context()
     return True
->>>>>>> b831e0a8
 
 
 def get_enabled():
@@ -496,16 +326,6 @@
 
         salt '*' service.get_enabled
     '''
-<<<<<<< HEAD
-    ret = []
-    units = _get_all_unit_files()
-    services = _get_all_units()
-    for name, state in six.iteritems(units):
-        if state.strip() == 'enabled':
-            ret.append(name)
-    for name, state in six.iteritems(services):
-        if name in units:
-=======
     ret = set()
     # Get enabled systemd units. Can't use --state=enabled here because it's
     # not present until systemd 216.
@@ -518,7 +338,6 @@
         try:
             fullname, unit_state = line.strip().split(None, 1)
         except ValueError:
->>>>>>> b831e0a8
             continue
         else:
             if unit_state != 'enabled':
@@ -626,14 +445,8 @@
 
         salt '*' service.get_all
     '''
-<<<<<<< HEAD
-    ret = set(_get_all_units())
-    ret.update(_get_all_unit_files())
-    ret.update(_get_all_legacy_init_scripts())
-=======
     ret = _get_systemd_services()
     ret.update(set(_get_sysv_services()))
->>>>>>> b831e0a8
     return sorted(ret)
 
 
@@ -650,27 +463,15 @@
 
         salt '*' service.available sshd
     '''
-<<<<<<< HEAD
-    out = __salt__['cmd.run'](_systemctl_cmd('status', name),
-                              python_shell=False,
-                              ignore_retcode=True)
-    for line in salt.utils.itertools.split(out.lower(), '\n'):
-=======
     out = _systemctl_status(name).lower()
     for line in salt.utils.itertools.split(out, '\n'):
->>>>>>> b831e0a8
         match = re.match(r'\s+loaded:\s+(\S+)', line)
         if match:
             ret = match.group(1) != 'not-found'
             break
     else:
         raise CommandExecutionError(
-<<<<<<< HEAD
-            'Failed to get information on service unit \'{0}\''.format(name),
-            info=out
-=======
             'Failed to get information on unit \'%s\'' % name
->>>>>>> b831e0a8
         )
     return ret
 
@@ -707,11 +508,7 @@
     _check_for_unit_changes(name)
     mask_status = masked(name)
     if not mask_status:
-<<<<<<< HEAD
-        log.debug('Service \'{0}\' is not masked'.format(name))
-=======
         log.debug('Service \'%s\' is not masked', name)
->>>>>>> b831e0a8
         return True
 
     cmd = 'unmask --runtime' if 'runtime' in mask_status else 'unmask'
@@ -720,14 +517,7 @@
                                   redirect_stderr=True)
 
     if out['retcode'] != 0:
-<<<<<<< HEAD
-        raise CommandExecutionError(
-            'Failed to unmask service \'{0}\''.format(name),
-            info=out['stdout']
-        )
-=======
         raise CommandExecutionError('Failed to unmask service \'%s\'' % name)
->>>>>>> b831e0a8
 
     return True
 
@@ -741,11 +531,7 @@
     runtime : False
         Set to ``True`` to mask this service only until the next reboot
 
-<<<<<<< HEAD
-        .. versionadded:: 2016.3.0
-=======
         .. versionadded:: 2015.8.5
->>>>>>> b831e0a8
 
     CLI Example:
 
@@ -761,14 +547,10 @@
                                   redirect_stderr=True)
 
     if out['retcode'] != 0:
-<<<<<<< HEAD
         raise CommandExecutionError(
-            'Failed to mask service \'{0}\''.format(name),
+            'Failed to mask service \'%s\'' % name,
             info=out['stdout']
         )
-=======
-        raise CommandExecutionError('Failed to mask service \'%s\'' % name)
->>>>>>> b831e0a8
 
     return True
 
@@ -776,11 +558,7 @@
 def masked(name):
     '''
     .. versionadded:: 2015.8.0
-<<<<<<< HEAD
-    .. versionchanged:: 2016.3.0
-=======
     .. versionchanged:: 2015.8.5
->>>>>>> b831e0a8
         The return data for this function has changed. If the service is
         masked, the return value will now be the output of the ``systemctl
         is-enabled`` command (so that a persistent mask can be distinguished
@@ -885,15 +663,9 @@
                                    python_shell=False) == 0
 
 
-<<<<<<< HEAD
-# The sig argument is required to maintain consistency with service states. It
-# is unused in this function.
-def status(name, sig=None):
-=======
 # The unused sig argument is required to maintain consistency with the API
 # established by Salt's service management states.
 def status(name, sig=None):  # pylint: disable=unused-argument
->>>>>>> b831e0a8
     '''
     Return the status for a service via systemd, returns ``True`` if the
     service is running and ``False`` if it is not.
@@ -924,11 +696,7 @@
     '''
     _check_for_unit_changes(name)
     unmask(name)
-<<<<<<< HEAD
-    if _service_is_sysv(name):
-=======
     if name in _get_sysv_services():
->>>>>>> b831e0a8
         cmd = [_get_service_exec(), '-f', name, 'defaults', '99']
         return __salt__['cmd.retcode'](cmd,
                                        python_shell=False,
@@ -951,11 +719,7 @@
         salt '*' service.disable <service name>
     '''
     _check_for_unit_changes(name)
-<<<<<<< HEAD
-    if _service_is_sysv(name):
-=======
     if name in _get_sysv_services():
->>>>>>> b831e0a8
         cmd = [_get_service_exec(), '-f', name, 'remove']
         return __salt__['cmd.retcode'](cmd,
                                        python_shell=False,
@@ -965,37 +729,9 @@
                                    ignore_retcode=True) == 0
 
 
-<<<<<<< HEAD
-def _enabled(name):
-    '''
-    Try ``systemctl is-enabled`` first, then look for a symlink created by
-    systemctl (older systemd releases did not support using is-enabled to check
-    templated services), and lastly check for a sysvinit service.
-    '''
-    if __salt__['cmd.retcode'](_systemctl_cmd('is-enabled', name),
-                               python_shell=False,
-                               ignore_retcode=True) == 0:
-        return True
-    elif '@' in name:
-        # On older systemd releases, templated services could not be checked
-        # with ``systemctl is-enabled``. As a fallback, look for the symlinks
-        # created by systemctl when enabling templated services.
-        cmd = ['find', LOCAL_CONFIG_PATH, '-name', name,
-               '-type', 'l', '-print', '-quit']
-        # If the find command returns any matches, there will be output and the
-        # string will be non-empty.
-        if bool(__salt__['cmd.run'](cmd, python_shell=False)):
-            return True
-    else:
-        return _sysv_is_enabled(name)
-
-
-def enabled(name, **kwargs):
-=======
 # The unused kwargs argument is required to maintain consistency with the API
 # established by Salt's service management states.
 def enabled(name, **kwargs):  # pylint: disable=unused-argument
->>>>>>> b831e0a8
     '''
     Return if the named service is enabled to start on boot
 
@@ -1028,7 +764,7 @@
 
 def disabled(name):
     '''
-    Return if the named service is disabled to start on boot
+    Return if the named service is disabled from starting on boot
 
     CLI Example:
 
@@ -1036,11 +772,7 @@
 
         salt '*' service.disabled <service name>
     '''
-<<<<<<< HEAD
-    return not _enabled(name)
-=======
     return not enabled(name)
->>>>>>> b831e0a8
 
 
 def show(name):
