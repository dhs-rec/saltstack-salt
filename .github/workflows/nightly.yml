# Do not edit these workflows directly as the changes made will be overwritten.
# Instead, edit the template '.github/workflows/templates/nightly.yml.jinja'
---

name: Nightly
run-name: "Nightly (branch: ${{ github.ref_name }})"

on:
  workflow_dispatch:
    inputs:
      skip-salt-test-suite:
        type: boolean
        default: false
        description: Skip running the Salt test suite.
      skip-salt-pkg-test-suite:
        type: boolean
        default: false
        description: Skip running the Salt packages test suite.
  schedule:
    # https://docs.github.com/en/actions/using-workflows/workflow-syntax-for-github-actions#onschedule
    - cron: '0 0 * * *'  # Every day at 0AM

env:
  COLUMNS: 190
  CACHE_SEED: SEED-4  # Bump the number to invalidate all caches
  RELENV_DATA: "${{ github.workspace }}/.relenv"

permissions:
  contents: read  # for dorny/paths-filter to fetch a list of changed files
  pull-requests: read  # for dorny/paths-filter to read pull requests
  actions: write  # to trigger branch nightly builds

concurrency:
  group: ${{ github.workflow }}-${{ github.event_name }}-${{ github.repository }}-${{ github.head_ref || github.run_id }}
  cancel-in-progress: false

jobs:

  workflow-requirements:
    name: Check Workflow Requirements
    runs-on: ubuntu-latest
    outputs:
      requirements-met: ${{ steps.check-requirements.outputs.requirements-met }}
    steps:
      - name: Check Requirements
        id: check-requirements
        run: |
          if [ "${{ vars.RUN_SCHEDULED_BUILDS }}" = "1" ]; then
            MSG="Running workflow because RUN_SCHEDULED_BUILDS=1"
            echo "${MSG}"
            echo "${MSG}" >> "${GITHUB_STEP_SUMMARY}"
            echo "requirements-met=true" >> "${GITHUB_OUTPUT}"
          elif [ "${{ github.event.repository.fork }}" = "true" ]; then
            MSG="Not running workflow because ${{ github.repository }} is a fork"
            echo "${MSG}"
            echo "${MSG}" >> "${GITHUB_STEP_SUMMARY}"
            echo "requirements-met=false" >> "${GITHUB_OUTPUT}"
          else
            MSG="Running workflow because ${{ github.repository }} is not a fork"
            echo "${MSG}"
            echo "${MSG}" >> "${GITHUB_STEP_SUMMARY}"
            echo "requirements-met=true" >> "${GITHUB_OUTPUT}"
          fi

  trigger-branch-nightly-builds:
    name: Trigger Branch Workflows
    if: ${{ github.event_name == 'schedule' && fromJSON(needs.workflow-requirements.outputs.requirements-met) }}
    runs-on: ubuntu-latest
    needs:
      - workflow-requirements
    steps:
      - name: Trigger 3006.x branch
        env:
          GH_TOKEN: ${{ secrets.GITHUB_TOKEN }}
        run: |
          gh workflow run nightly.yml --repo ${{ github.repository }} --ref 3006.x

  prepare-workflow:
    name: Prepare Workflow Run
    runs-on: ubuntu-latest
    if: ${{ fromJSON(needs.workflow-requirements.outputs.requirements-met) }}
    needs:
      - workflow-requirements
    outputs:
      jobs: ${{ steps.define-jobs.outputs.jobs }}
      runners: ${{ steps.runner-types.outputs.runners }}
      changed-files: ${{ steps.process-changed-files.outputs.changed-files }}
      pull-labels: ${{ steps.get-pull-labels.outputs.labels }}
      testrun: ${{ steps.define-testrun.outputs.testrun }}
      salt-version: ${{ steps.setup-salt-version.outputs.salt-version }}
      cache-seed: ${{ steps.set-cache-seed.outputs.cache-seed }}
      latest-release: ${{ steps.get-salt-releases.outputs.latest-release }}
      releases: ${{ steps.get-salt-releases.outputs.releases }}
      release-changelog-target: ${{ steps.get-release-changelog-target.outputs.release-changelog-target }}
      testing-releases: ${{ steps.get-testing-releases.outputs.testing-releases }}
      nox-archive-hash: ${{ steps.nox-archive-hash.outputs.nox-archive-hash }}
    steps:
      - uses: actions/checkout@v4
        with:
          fetch-depth: 0  # Full clone to also get the tags to get the right salt version

      - name: Get Changed Files
        if: ${{ github.event_name == 'pull_request'}}
        id: changed-files
        uses: dorny/paths-filter@v2
        with:
          token: ${{ github.token }}
          list-files: json
          filters: |
            repo:
              - added|modified:
                - '**'
            doc-requirements:
              - added|modified: &doc_requirements
                - requirements/static/ci/py3.*/docs.txt
            lint-requirements:
              - added|modified: &lint_requirements
                - requirements/static/ci/py3.*/lint.txt
            pkg_requirements:
              - added|modified: &pkg_requirements
                - requirements/static/pkg/py3.*/darwin.txt
                - requirements/static/pkg/py3.*/linux.txt
                - requirements/static/pkg/py3.*/freebsd.txt
                - requirements/static/pkg/py3.*/windows.txt
            test_requirements:
              - added|modified: &test_requirements
                - requirements/static/ci/py3.*/darwin.txt
                - requirements/static/ci/py3.*/linux.txt
                - requirements/static/ci/py3.*/freebsd.txt
                - requirements/static/ci/py3.*/windows.txt
                - requirements/static/ci/py3.*/darwin-crypto.txt
                - requirements/static/ci/py3.*/linux-crypto.txt
                - requirements/static/ci/py3.*/freebsd-crypto.txt
                - requirements/static/ci/py3.*/windows-crypto.txt
            deleted:
              - deleted:
                - '**'
            docs:
              - added|modified:
                - doc/**
                - *doc_requirements
            workflows:
              - added|modified:
                - cicd/shared-gh-workflows-context.yml
                - .github/actions/**/action.yml
                - .github/workflows/*.yml
                - .github/workflows/templates/*.yml.jinja2
                - tools/precommit/workflows.py
            salt:
              - added|modified: &salt_added_modified
                - setup.py
                - noxfile.py
                - salt/**/*.py
                - tasks/**/*.py
                - tools/**/*.py
            tests:
              - added|modified: &tests_added_modified
                - tests/**/*.py
            lint:
              - added|modified:
                - .pylintrc
                - *lint_requirements
            golden_images:
              - added|modified:
                - cicd/golden-images.json
            pkg_tests:
              - added|modified: &pkg_tests_added_modified
                - pkg/**
                - *pkg_requirements
                - *salt_added_modified
            testrun:
              - added|modified:
                - *pkg_requirements
                - *test_requirements
                - *salt_added_modified
                - *tests_added_modified
                - *pkg_tests_added_modified

      - name: Set up Python 3.10
        uses: actions/setup-python@v4
        with:
          python-version: "3.10"

      - name: Setup Python Tools Scripts
        uses: ./.github/actions/setup-python-tools-scripts
        with:
          cache-prefix: ${{ env.CACHE_SEED }}

      - name: Pretty Print The GH Actions Event
        run:
          tools ci print-gh-event

      - name: Set Cache Seed Output
        id: set-cache-seed
        run: |
          tools ci define-cache-seed ${{ env.CACHE_SEED }}

      - name: Setup Salt Version
        id: setup-salt-version
        uses: ./.github/actions/setup-salt-version
        with:
          salt-version: ""
          validate-version: true

      - name: Get Pull Request Test Labels
        id: get-pull-labels
        if: ${{ github.event_name == 'pull_request'}}
        env:
            GITHUB_TOKEN: ${{ secrets.GITHUB_TOKEN }}
        run: |
          tools ci get-pr-test-labels --repository ${{ github.repository }}

      - name: Get Hash For Nox Tarball Cache
        id: nox-archive-hash
        run: |
          echo "nox-archive-hash=${{ hashFiles('requirements/**/*.txt', 'cicd/golden-images.json', 'noxfile.py') }}" | tee -a "$GITHUB_OUTPUT"

      - name: Write Changed Files To A Local File
        run:
          echo '${{ toJSON(steps.changed-files.outputs) }}' > changed-files.json

      - name: Check Local Changed Files Contents
        if: ${{ github.event_name == 'pull_request' }}
        run:
          cat changed-files.json

      - name: Process Changed Files
        id: process-changed-files
        run: |
          tools ci process-changed-files ${{ github.event_name }} changed-files.json

      - name: Check Collected Changed Files
        if: ${{ github.event_name == 'pull_request' }}
        run: |
          echo '${{ steps.process-changed-files.outputs.changed-files }}' | jq -C '.'

      - name: Define Runner Types
        id: runner-types
        run: |
          tools ci runner-types ${{ github.event_name }}

      - name: Check Defined Runners
        run: |
          echo '${{ steps.runner-types.outputs.runners }}' | jq -C '.'

      - name: Define Jobs
        id: define-jobs
        run: |
          tools ci define-jobs${{ inputs.skip-salt-test-suite && ' --skip-tests' || '' }}${{ inputs.skip-salt-pkg-test-suite && ' --skip-pkg-tests' || '' }} ${{ github.event_name }} changed-files.json

      - name: Check Defined Jobs
        run: |
          echo '${{ steps.define-jobs.outputs.jobs }}' | jq -C '.'

      - name: Get Salt Releases
        id: get-salt-releases
        env:
          GITHUB_TOKEN: ${{ secrets.GITHUB_TOKEN }}
        run: |
          tools ci get-releases

      - name: Get Latest Salt Releases for Testing
        id: get-testing-releases
        env:
          GITHUB_TOKEN: ${{ secrets.GITHUB_TOKEN }}
        run: |
          tools ci get-testing-releases ${{ join(fromJSON(steps.get-salt-releases.outputs.releases), ' ') }} --salt-version ${{ steps.setup-salt-version.outputs.salt-version }}

      - name: Check Salt Releases
        run: |
          echo '${{ steps.get-salt-releases.outputs.latest-release }}' | jq -C '.'
          echo '${{ steps.get-salt-releases.outputs.releases }}' | jq -C '.'
          echo '${{ steps.get-testing-releases.outputs.testing-releases }}' | jq -C '.'

      - name: Define Testrun
        id: define-testrun
        run: |
          tools ci define-testrun ${{ github.event_name }} changed-files.json

      - name: Check Defined Test Run
        run: |
          echo '${{ steps.define-testrun.outputs.testrun }}' | jq -C '.'

      - name: Check Contents of generated testrun-changed-files.txt
        if: ${{ fromJSON(steps.define-testrun.outputs.testrun)['type'] != 'full' }}
        run: |
          cat testrun-changed-files.txt || true

      - name: Upload testrun-changed-files.txt
        if: ${{ fromJSON(steps.define-testrun.outputs.testrun)['type'] != 'full' }}
        uses: actions/upload-artifact@v3
        with:
          name: testrun-changed-files.txt
          path: testrun-changed-files.txt

      - name: Get Release Changelog Target
        id: get-release-changelog-target
        run: |
          tools ci get-release-changelog-target ${{ github.event_name }}


  pre-commit:
    name: Pre-Commit
    if: ${{ fromJSON(needs.prepare-workflow.outputs.runners)['github-hosted'] }}
    uses: ./.github/workflows/pre-commit-action.yml
    needs:
      - prepare-workflow
    with:
      cache-seed: ${{ needs.prepare-workflow.outputs.cache-seed }}
      changed-files: ${{ needs.prepare-workflow.outputs.changed-files }}
      pre-commit-version: "3.0.4"

  lint:
    name: Lint
    if: ${{ fromJSON(needs.prepare-workflow.outputs.jobs)['lint'] && fromJSON(needs.prepare-workflow.outputs.runners)['github-hosted'] }}
    uses: ./.github/workflows/lint-action.yml
    needs:
      - prepare-workflow
    with:
      changed-files: ${{ needs.prepare-workflow.outputs.changed-files }}

  prepare-release:
    name: "Prepare Release: ${{ needs.prepare-workflow.outputs.salt-version }}"
    if: ${{ fromJSON(needs.prepare-workflow.outputs.jobs)['prepare-release'] && fromJSON(needs.prepare-workflow.outputs.runners)['github-hosted'] }}
    runs-on: ubuntu-latest
    needs:
      - prepare-workflow
    steps:
      - uses: actions/checkout@v4

      - name: Set up Python 3.10
        uses: actions/setup-python@v4
        with:
          python-version: "3.10"

      - name: Setup Python Tools Scripts
        uses: ./.github/actions/setup-python-tools-scripts
        with:
          cache-prefix: ${{ needs.prepare-workflow.outputs.cache-seed }}-changelog

      - name: Setup Salt Version
        id: setup-salt-version
        uses: ./.github/actions/setup-salt-version
        with:
          salt-version: "${{ needs.prepare-workflow.outputs.salt-version }}"

      - name: Update Debian changelog
        shell: bash
        if: ${{ startsWith(github.event.ref, 'refs/tags') == false }}
        run: |
          tools changelog update-deb --draft
          tools changelog update-deb

      - name: Update RPM changelog
        shell: bash
        if: ${{ startsWith(github.event.ref, 'refs/tags') == false }}
        run: |
          tools changelog update-rpm --draft
          tools changelog update-rpm

      - name: Create Release Notes Template
        shell: bash
        if: ${{ startsWith(github.event.ref, 'refs/tags') == false }}
        run: |
          if [ "${{ needs.prepare-workflow.outputs.release-changelog-target }}" == "next-major-release" ]; then
            tools changelog update-release-notes --next-release --template-only
          else
            tools changelog update-release-notes --template-only
          fi

      - name: Update Release Notes
        shell: bash
        if: ${{ startsWith(github.event.ref, 'refs/tags') == false }}
        run: |
          if [ "${{ needs.prepare-workflow.outputs.release-changelog-target }}" == "next-major-release" ]; then
              tools changelog update-release-notes --draft --next-release
              tools changelog update-release-notes --next-release
          else
              tools changelog update-release-notes --draft
              tools changelog update-release-notes
          fi

      - name: Generate MAN Pages
        shell: bash
        if: ${{ startsWith(github.event.ref, 'refs/tags') == false }}
        env:
          LATEST_RELEASE: "${{ needs.prepare-workflow.outputs.salt-version }}"
          SALT_ON_SALTSTACK: "1"
        run: |
          tools docs man

      - name: Update Changelog
        shell: bash
        if: ${{ startsWith(github.event.ref, 'refs/tags') == false }}
        run: |
          tools changelog update-changelog-md --draft
          tools changelog update-changelog-md

      - name: Show Changes Diff
        shell: bash
        if: ${{ startsWith(github.event.ref, 'refs/tags') == false }}
        run: |
          git diff --color

      - name: Configure Git
        shell: bash
        if: ${{ startsWith(github.event.ref, 'refs/tags') == false }}
        run: |
          git config --global user.name "Salt Project Packaging"
          git config --global user.email saltproject-packaging@vmware.com

      - name: Setup Pre-Commit
        if: ${{ startsWith(github.event.ref, 'refs/tags') == false }}
        uses: ./.github/actions/setup-pre-commit
        with:
          version: "3.0.4"
          cache-seed: ${{ needs.prepare-workflow.outputs.cache-seed }}

      - name: Commit Changes
        shell: bash
        if: ${{ startsWith(github.event.ref, 'refs/tags') == false }}
        env:
          SKIP: lint-salt,lint-tests
          PRE_COMMIT_COLOR: always
        run: |
          # Run it twice so that pre-commit can fix anything that can be automatically fixed.
          git commit -am "Release v${{ needs.prepare-workflow.outputs.salt-version }}" || \
            git commit -am "Release v${{ needs.prepare-workflow.outputs.salt-version }}"

      - name: Create release changes patch
        shell: bash
        if: ${{ startsWith(github.event.ref, 'refs/tags') == false }}
        run: |
          git format-patch --keep-subject --binary --stdout HEAD^ > salt-${{ needs.prepare-workflow.outputs.salt-version }}.patch

      - name: Upload Changes Diff Artifact
        uses: actions/upload-artifact@v3
        if: ${{ startsWith(github.event.ref, 'refs/tags') == false }}
        with:
          name: salt-${{ needs.prepare-workflow.outputs.salt-version }}.patch
          path: salt-${{ needs.prepare-workflow.outputs.salt-version }}.patch
          retention-days: 7
          if-no-files-found: error

  build-docs:
    name: Documentation
    if: ${{ fromJSON(needs.prepare-workflow.outputs.jobs)['build-docs'] && fromJSON(needs.prepare-workflow.outputs.runners)['self-hosted'] }}
    needs:
      - prepare-workflow
      - build-source-tarball
    uses: ./.github/workflows/build-docs.yml
    with:
      cache-seed: ${{ needs.prepare-workflow.outputs.cache-seed }}
      salt-version: "${{ needs.prepare-workflow.outputs.salt-version }}"

  build-source-tarball:
    name: Build Source Tarball
    if: ${{ fromJSON(needs.prepare-workflow.outputs.jobs)['build-source-tarball'] && fromJSON(needs.prepare-workflow.outputs.runners)['github-hosted'] }}
    needs:
      - prepare-workflow
      - prepare-release
    runs-on: ubuntu-latest
    steps:
      - uses: actions/checkout@v4

      - name: Set up Python 3.10
        uses: actions/setup-python@v4
        with:
          python-version: "3.10"

      - name: Setup Python Tools Scripts
        uses: ./.github/actions/setup-python-tools-scripts
        with:
          cache-prefix: ${{ needs.prepare-workflow.outputs.cache-seed }}-build

      - name: Setup Salt Version
        id: setup-salt-version
        uses: ./.github/actions/setup-salt-version
        with:
          salt-version: "${{ needs.prepare-workflow.outputs.salt-version }}"

      - name: Build Source Tarball
        uses: ./.github/actions/build-source-tarball
        with:
          salt-version: "${{ needs.prepare-workflow.outputs.salt-version }}"

  build-deps-onedir:
    name: Build Dependencies Onedir
    if: ${{ fromJSON(needs.prepare-workflow.outputs.jobs)['build-deps-onedir'] && fromJSON(needs.prepare-workflow.outputs.runners)['self-hosted'] }}
    needs:
      - prepare-workflow
    uses: ./.github/workflows/build-deps-onedir.yml
    with:
      cache-seed: ${{ needs.prepare-workflow.outputs.cache-seed }}
      salt-version: "${{ needs.prepare-workflow.outputs.salt-version }}"
      self-hosted-runners: ${{ fromJSON(needs.prepare-workflow.outputs.runners)['self-hosted'] }}
      github-hosted-runners: ${{ fromJSON(needs.prepare-workflow.outputs.runners)['github-hosted'] }}
      relenv-version: "0.14.2"
      python-version: "3.10.13"

  build-salt-onedir:
    name: Build Salt Onedir
    if: ${{ fromJSON(needs.prepare-workflow.outputs.jobs)['build-salt-onedir'] }}
    needs:
      - prepare-workflow
      - build-deps-onedir
      - build-source-tarball
    uses: ./.github/workflows/build-salt-onedir.yml
    with:
      cache-seed: ${{ needs.prepare-workflow.outputs.cache-seed }}
      salt-version: "${{ needs.prepare-workflow.outputs.salt-version }}"
      self-hosted-runners: ${{ fromJSON(needs.prepare-workflow.outputs.runners)['self-hosted'] }}
      github-hosted-runners: ${{ fromJSON(needs.prepare-workflow.outputs.runners)['github-hosted'] }}
      relenv-version: "0.14.2"
      python-version: "3.10.13"

  build-pkgs-onedir:
    name: Build Packages
    if: ${{ fromJSON(needs.prepare-workflow.outputs.jobs)['build-pkgs'] && fromJSON(needs.prepare-workflow.outputs.runners)['self-hosted'] }}
    needs:
      - prepare-workflow
      - build-salt-onedir
    uses: ./.github/workflows/build-packages.yml
    with:
      salt-version: "${{ needs.prepare-workflow.outputs.salt-version }}"
      cache-prefix: ${{ needs.prepare-workflow.outputs.cache-seed }}
      relenv-version: "0.14.2"
      python-version: "3.10.13"
      source: "onedir"
      environment: nightly
      sign-macos-packages: true
      sign-windows-packages: false
    secrets: inherit

  build-pkgs-src:
    name: Build Packages
    if: ${{ fromJSON(needs.prepare-workflow.outputs.jobs)['build-pkgs'] && fromJSON(needs.prepare-workflow.outputs.runners)['self-hosted'] }}
    needs:
      - prepare-workflow
      - build-salt-onedir
    uses: ./.github/workflows/build-packages.yml
    with:
      salt-version: "${{ needs.prepare-workflow.outputs.salt-version }}"
      cache-prefix: ${{ needs.prepare-workflow.outputs.cache-seed }}
      relenv-version: "0.14.2"
      python-version: "3.10.13"
      source: "src"
      environment: nightly
      sign-macos-packages: true
      sign-windows-packages: false
    secrets: inherit
  build-ci-deps:
    name: CI Deps
    if: ${{ fromJSON(needs.prepare-workflow.outputs.jobs)['build-deps-ci'] && fromJSON(needs.prepare-workflow.outputs.runners)['self-hosted'] }}
    needs:
      - prepare-workflow
      - build-salt-onedir
    uses: ./.github/workflows/build-deps-ci-action.yml
    with:
      nox-session: ci-test-onedir
      nox-version: 2022.8.7
      python-version: "3.10"
      salt-version: "${{ needs.prepare-workflow.outputs.salt-version }}"
      cache-prefix: ${{ needs.prepare-workflow.outputs.cache-seed }}|3.10.13
      nox-archive-hash: "${{ needs.prepare-workflow.outputs.nox-archive-hash }}"

  amazonlinux-2-pkg-tests:
    name: Amazon Linux 2 Package Test
    if: ${{ fromJSON(needs.prepare-workflow.outputs.jobs)['test-pkg'] && fromJSON(needs.prepare-workflow.outputs.runners)['self-hosted'] }}
    needs:
      - prepare-workflow
      - build-pkgs-onedir
      - build-ci-deps
    uses: ./.github/workflows/test-packages-action-linux.yml
    with:
      distro-slug: amazonlinux-2
      nox-session: ci-test-onedir
      platform: linux
      arch: x86_64
      salt-version: "${{ needs.prepare-workflow.outputs.salt-version }}"
      pkg-type: rpm
      nox-version: 2022.8.7
      python-version: "3.10"
      cache-prefix: ${{ needs.prepare-workflow.outputs.cache-seed }}|3.10.13
      skip-code-coverage: false
      skip-junit-reports: false
      testing-releases: ${{ needs.prepare-workflow.outputs.testing-releases }}
      nox-archive-hash: "${{ needs.prepare-workflow.outputs.nox-archive-hash }}"

  amazonlinux-2-arm64-pkg-tests:
    name: Amazon Linux 2 Arm64 Package Test
    if: ${{ fromJSON(needs.prepare-workflow.outputs.jobs)['test-pkg'] && fromJSON(needs.prepare-workflow.outputs.runners)['self-hosted'] }}
    needs:
      - prepare-workflow
      - build-pkgs-onedir
      - build-ci-deps
    uses: ./.github/workflows/test-packages-action-linux.yml
    with:
      distro-slug: amazonlinux-2-arm64
      nox-session: ci-test-onedir
      platform: linux
      arch: arm64
      salt-version: "${{ needs.prepare-workflow.outputs.salt-version }}"
      pkg-type: rpm
      nox-version: 2022.8.7
      python-version: "3.10"
      cache-prefix: ${{ needs.prepare-workflow.outputs.cache-seed }}|3.10.13
      skip-code-coverage: false
      skip-junit-reports: false
      testing-releases: ${{ needs.prepare-workflow.outputs.testing-releases }}
      nox-archive-hash: "${{ needs.prepare-workflow.outputs.nox-archive-hash }}"

  amazonlinux-2023-pkg-tests:
    name: Amazon Linux 2023 Package Test
    if: ${{ fromJSON(needs.prepare-workflow.outputs.jobs)['test-pkg'] && fromJSON(needs.prepare-workflow.outputs.runners)['self-hosted'] }}
    needs:
      - prepare-workflow
      - build-pkgs-onedir
      - build-ci-deps
    uses: ./.github/workflows/test-packages-action-linux.yml
    with:
      distro-slug: amazonlinux-2023
      nox-session: ci-test-onedir
      platform: linux
      arch: x86_64
      salt-version: "${{ needs.prepare-workflow.outputs.salt-version }}"
      pkg-type: rpm
      nox-version: 2022.8.7
      python-version: "3.10"
      cache-prefix: ${{ needs.prepare-workflow.outputs.cache-seed }}|3.10.13
      skip-code-coverage: false
      skip-junit-reports: false
      testing-releases: ${{ needs.prepare-workflow.outputs.testing-releases }}
      nox-archive-hash: "${{ needs.prepare-workflow.outputs.nox-archive-hash }}"

  amazonlinux-2023-arm64-pkg-tests:
    name: Amazon Linux 2023 Arm64 Package Test
    if: ${{ fromJSON(needs.prepare-workflow.outputs.jobs)['test-pkg'] && fromJSON(needs.prepare-workflow.outputs.runners)['self-hosted'] }}
    needs:
      - prepare-workflow
      - build-pkgs-onedir
      - build-ci-deps
    uses: ./.github/workflows/test-packages-action-linux.yml
    with:
      distro-slug: amazonlinux-2023-arm64
      nox-session: ci-test-onedir
      platform: linux
      arch: arm64
      salt-version: "${{ needs.prepare-workflow.outputs.salt-version }}"
      pkg-type: rpm
      nox-version: 2022.8.7
      python-version: "3.10"
      cache-prefix: ${{ needs.prepare-workflow.outputs.cache-seed }}|3.10.13
      skip-code-coverage: false
      skip-junit-reports: false
      testing-releases: ${{ needs.prepare-workflow.outputs.testing-releases }}
      nox-archive-hash: "${{ needs.prepare-workflow.outputs.nox-archive-hash }}"

  centos-7-pkg-tests:
    name: CentOS 7 Package Test
    if: ${{ fromJSON(needs.prepare-workflow.outputs.jobs)['test-pkg'] && fromJSON(needs.prepare-workflow.outputs.runners)['self-hosted'] }}
    needs:
      - prepare-workflow
      - build-pkgs-onedir
      - build-ci-deps
    uses: ./.github/workflows/test-packages-action-linux.yml
    with:
      distro-slug: centos-7
      nox-session: ci-test-onedir
      platform: linux
      arch: x86_64
      salt-version: "${{ needs.prepare-workflow.outputs.salt-version }}"
      pkg-type: rpm
      nox-version: 2022.8.7
      python-version: "3.10"
      cache-prefix: ${{ needs.prepare-workflow.outputs.cache-seed }}|3.10.13
      skip-code-coverage: false
      skip-junit-reports: false
      testing-releases: ${{ needs.prepare-workflow.outputs.testing-releases }}
      nox-archive-hash: "${{ needs.prepare-workflow.outputs.nox-archive-hash }}"

  centosstream-8-pkg-tests:
    name: CentOS Stream 8 Package Test
    if: ${{ fromJSON(needs.prepare-workflow.outputs.jobs)['test-pkg'] && fromJSON(needs.prepare-workflow.outputs.runners)['self-hosted'] }}
    needs:
      - prepare-workflow
      - build-pkgs-onedir
      - build-ci-deps
    uses: ./.github/workflows/test-packages-action-linux.yml
    with:
      distro-slug: centosstream-8
      nox-session: ci-test-onedir
      platform: linux
      arch: x86_64
      salt-version: "${{ needs.prepare-workflow.outputs.salt-version }}"
      pkg-type: rpm
      nox-version: 2022.8.7
      python-version: "3.10"
      cache-prefix: ${{ needs.prepare-workflow.outputs.cache-seed }}|3.10.13
      skip-code-coverage: false
      skip-junit-reports: false
      testing-releases: ${{ needs.prepare-workflow.outputs.testing-releases }}
      nox-archive-hash: "${{ needs.prepare-workflow.outputs.nox-archive-hash }}"

  centosstream-9-pkg-tests:
    name: CentOS Stream 9 Package Test
    if: ${{ fromJSON(needs.prepare-workflow.outputs.jobs)['test-pkg'] && fromJSON(needs.prepare-workflow.outputs.runners)['self-hosted'] }}
    needs:
      - prepare-workflow
      - build-pkgs-onedir
      - build-ci-deps
    uses: ./.github/workflows/test-packages-action-linux.yml
    with:
      distro-slug: centosstream-9
      nox-session: ci-test-onedir
      platform: linux
      arch: x86_64
      salt-version: "${{ needs.prepare-workflow.outputs.salt-version }}"
      pkg-type: rpm
      nox-version: 2022.8.7
      python-version: "3.10"
      cache-prefix: ${{ needs.prepare-workflow.outputs.cache-seed }}|3.10.13
      skip-code-coverage: false
      skip-junit-reports: false
      testing-releases: ${{ needs.prepare-workflow.outputs.testing-releases }}
      nox-archive-hash: "${{ needs.prepare-workflow.outputs.nox-archive-hash }}"

  centosstream-9-arm64-pkg-tests:
    name: CentOS Stream 9 Arm64 Package Test
    if: ${{ fromJSON(needs.prepare-workflow.outputs.jobs)['test-pkg'] && fromJSON(needs.prepare-workflow.outputs.runners)['self-hosted'] }}
    needs:
      - prepare-workflow
      - build-pkgs-onedir
      - build-ci-deps
    uses: ./.github/workflows/test-packages-action-linux.yml
    with:
      distro-slug: centosstream-9-arm64
      nox-session: ci-test-onedir
      platform: linux
      arch: arm64
      salt-version: "${{ needs.prepare-workflow.outputs.salt-version }}"
      pkg-type: rpm
      nox-version: 2022.8.7
      python-version: "3.10"
      cache-prefix: ${{ needs.prepare-workflow.outputs.cache-seed }}|3.10.13
      skip-code-coverage: false
      skip-junit-reports: false
      testing-releases: ${{ needs.prepare-workflow.outputs.testing-releases }}
      nox-archive-hash: "${{ needs.prepare-workflow.outputs.nox-archive-hash }}"

  debian-10-pkg-tests:
    name: Debian 10 Package Test
    if: ${{ fromJSON(needs.prepare-workflow.outputs.jobs)['test-pkg'] && fromJSON(needs.prepare-workflow.outputs.runners)['self-hosted'] }}
    needs:
      - prepare-workflow
      - build-pkgs-onedir
      - build-ci-deps
    uses: ./.github/workflows/test-packages-action-linux.yml
    with:
      distro-slug: debian-10
      nox-session: ci-test-onedir
      platform: linux
      arch: x86_64
      salt-version: "${{ needs.prepare-workflow.outputs.salt-version }}"
      pkg-type: deb
      nox-version: 2022.8.7
      python-version: "3.10"
      cache-prefix: ${{ needs.prepare-workflow.outputs.cache-seed }}|3.10.13
      skip-code-coverage: false
      skip-junit-reports: false
      testing-releases: ${{ needs.prepare-workflow.outputs.testing-releases }}
      nox-archive-hash: "${{ needs.prepare-workflow.outputs.nox-archive-hash }}"

  debian-11-pkg-tests:
    name: Debian 11 Package Test
    if: ${{ fromJSON(needs.prepare-workflow.outputs.jobs)['test-pkg'] && fromJSON(needs.prepare-workflow.outputs.runners)['self-hosted'] }}
    needs:
      - prepare-workflow
      - build-pkgs-onedir
      - build-ci-deps
    uses: ./.github/workflows/test-packages-action-linux.yml
    with:
      distro-slug: debian-11
      nox-session: ci-test-onedir
      platform: linux
      arch: x86_64
      salt-version: "${{ needs.prepare-workflow.outputs.salt-version }}"
      pkg-type: deb
      nox-version: 2022.8.7
      python-version: "3.10"
      cache-prefix: ${{ needs.prepare-workflow.outputs.cache-seed }}|3.10.13
      skip-code-coverage: false
      skip-junit-reports: false
      testing-releases: ${{ needs.prepare-workflow.outputs.testing-releases }}
      nox-archive-hash: "${{ needs.prepare-workflow.outputs.nox-archive-hash }}"

  debian-11-arm64-pkg-tests:
    name: Debian 11 Arm64 Package Test
    if: ${{ fromJSON(needs.prepare-workflow.outputs.jobs)['test-pkg'] && fromJSON(needs.prepare-workflow.outputs.runners)['self-hosted'] }}
    needs:
      - prepare-workflow
      - build-pkgs-onedir
      - build-ci-deps
    uses: ./.github/workflows/test-packages-action-linux.yml
    with:
      distro-slug: debian-11-arm64
      nox-session: ci-test-onedir
      platform: linux
      arch: arm64
      salt-version: "${{ needs.prepare-workflow.outputs.salt-version }}"
      pkg-type: deb
      nox-version: 2022.8.7
      python-version: "3.10"
      cache-prefix: ${{ needs.prepare-workflow.outputs.cache-seed }}|3.10.13
      skip-code-coverage: false
      skip-junit-reports: false
      testing-releases: ${{ needs.prepare-workflow.outputs.testing-releases }}
      nox-archive-hash: "${{ needs.prepare-workflow.outputs.nox-archive-hash }}"

  debian-12-pkg-tests:
    name: Debian 12 Package Test
    if: ${{ fromJSON(needs.prepare-workflow.outputs.jobs)['test-pkg'] && fromJSON(needs.prepare-workflow.outputs.runners)['self-hosted'] }}
    needs:
      - prepare-workflow
      - build-pkgs-onedir
      - build-ci-deps
    uses: ./.github/workflows/test-packages-action-linux.yml
    with:
      distro-slug: debian-12
      nox-session: ci-test-onedir
      platform: linux
      arch: x86_64
      salt-version: "${{ needs.prepare-workflow.outputs.salt-version }}"
      pkg-type: deb
      nox-version: 2022.8.7
      python-version: "3.10"
      cache-prefix: ${{ needs.prepare-workflow.outputs.cache-seed }}|3.10.13
      skip-code-coverage: false
      skip-junit-reports: false
      testing-releases: ${{ needs.prepare-workflow.outputs.testing-releases }}
      nox-archive-hash: "${{ needs.prepare-workflow.outputs.nox-archive-hash }}"

  debian-12-arm64-pkg-tests:
    name: Debian 12 Arm64 Package Test
    if: ${{ fromJSON(needs.prepare-workflow.outputs.jobs)['test-pkg'] && fromJSON(needs.prepare-workflow.outputs.runners)['self-hosted'] }}
    needs:
      - prepare-workflow
      - build-pkgs-onedir
      - build-ci-deps
    uses: ./.github/workflows/test-packages-action-linux.yml
    with:
      distro-slug: debian-12-arm64
      nox-session: ci-test-onedir
      platform: linux
      arch: arm64
      salt-version: "${{ needs.prepare-workflow.outputs.salt-version }}"
      pkg-type: deb
      nox-version: 2022.8.7
      python-version: "3.10"
      cache-prefix: ${{ needs.prepare-workflow.outputs.cache-seed }}|3.10.13
      skip-code-coverage: false
      skip-junit-reports: false
      testing-releases: ${{ needs.prepare-workflow.outputs.testing-releases }}
      nox-archive-hash: "${{ needs.prepare-workflow.outputs.nox-archive-hash }}"

  photonos-3-pkg-tests:
    name: Photon OS 3 Package Test
    if: ${{ fromJSON(needs.prepare-workflow.outputs.jobs)['test-pkg'] && fromJSON(needs.prepare-workflow.outputs.runners)['self-hosted'] }}
    needs:
      - prepare-workflow
      - build-pkgs-onedir
      - build-ci-deps
    uses: ./.github/workflows/test-packages-action-linux.yml
    with:
      distro-slug: photonos-3
      nox-session: ci-test-onedir
      platform: linux
      arch: x86_64
      salt-version: "${{ needs.prepare-workflow.outputs.salt-version }}"
      pkg-type: rpm
      nox-version: 2022.8.7
      python-version: "3.10"
      cache-prefix: ${{ needs.prepare-workflow.outputs.cache-seed }}|3.10.13
      skip-code-coverage: false
      skip-junit-reports: false
      testing-releases: ${{ needs.prepare-workflow.outputs.testing-releases }}
      nox-archive-hash: "${{ needs.prepare-workflow.outputs.nox-archive-hash }}"

  photonos-3-arm64-pkg-tests:
    name: Photon OS 3 Arm64 Package Test
    if: ${{ fromJSON(needs.prepare-workflow.outputs.jobs)['test-pkg'] && fromJSON(needs.prepare-workflow.outputs.runners)['self-hosted'] }}
    needs:
      - prepare-workflow
      - build-pkgs-onedir
      - build-ci-deps
    uses: ./.github/workflows/test-packages-action-linux.yml
    with:
      distro-slug: photonos-3-arm64
      nox-session: ci-test-onedir
      platform: linux
      arch: arm64
      salt-version: "${{ needs.prepare-workflow.outputs.salt-version }}"
      pkg-type: rpm
      nox-version: 2022.8.7
      python-version: "3.10"
      cache-prefix: ${{ needs.prepare-workflow.outputs.cache-seed }}|3.10.13
      skip-code-coverage: false
      skip-junit-reports: false
      testing-releases: ${{ needs.prepare-workflow.outputs.testing-releases }}
      nox-archive-hash: "${{ needs.prepare-workflow.outputs.nox-archive-hash }}"

  photonos-4-pkg-tests:
    name: Photon OS 4 Package Test
    if: ${{ fromJSON(needs.prepare-workflow.outputs.jobs)['test-pkg'] && fromJSON(needs.prepare-workflow.outputs.runners)['self-hosted'] }}
    needs:
      - prepare-workflow
      - build-pkgs-onedir
      - build-ci-deps
    uses: ./.github/workflows/test-packages-action-linux.yml
    with:
      distro-slug: photonos-4
      nox-session: ci-test-onedir
      platform: linux
      arch: x86_64
      salt-version: "${{ needs.prepare-workflow.outputs.salt-version }}"
      pkg-type: rpm
      nox-version: 2022.8.7
      python-version: "3.10"
      cache-prefix: ${{ needs.prepare-workflow.outputs.cache-seed }}|3.10.13
      skip-code-coverage: false
      skip-junit-reports: false
      testing-releases: ${{ needs.prepare-workflow.outputs.testing-releases }}
      nox-archive-hash: "${{ needs.prepare-workflow.outputs.nox-archive-hash }}"
      fips: true

  photonos-4-arm64-pkg-tests:
    name: Photon OS 4 Arm64 Package Test
    if: ${{ fromJSON(needs.prepare-workflow.outputs.jobs)['test-pkg'] && fromJSON(needs.prepare-workflow.outputs.runners)['self-hosted'] }}
    needs:
      - prepare-workflow
      - build-pkgs-onedir
      - build-ci-deps
    uses: ./.github/workflows/test-packages-action-linux.yml
    with:
      distro-slug: photonos-4-arm64
      nox-session: ci-test-onedir
      platform: linux
      arch: arm64
      salt-version: "${{ needs.prepare-workflow.outputs.salt-version }}"
      pkg-type: rpm
      nox-version: 2022.8.7
      python-version: "3.10"
      cache-prefix: ${{ needs.prepare-workflow.outputs.cache-seed }}|3.10.13
      skip-code-coverage: false
      skip-junit-reports: false
      testing-releases: ${{ needs.prepare-workflow.outputs.testing-releases }}
      nox-archive-hash: "${{ needs.prepare-workflow.outputs.nox-archive-hash }}"
      fips: true

  photonos-5-pkg-tests:
    name: Photon OS 5 Package Test
    if: ${{ fromJSON(needs.prepare-workflow.outputs.jobs)['test-pkg'] && fromJSON(needs.prepare-workflow.outputs.runners)['self-hosted'] }}
    needs:
      - prepare-workflow
      - build-pkgs-onedir
      - build-ci-deps
    uses: ./.github/workflows/test-packages-action-linux.yml
    with:
      distro-slug: photonos-5
      nox-session: ci-test-onedir
      platform: linux
      arch: x86_64
      salt-version: "${{ needs.prepare-workflow.outputs.salt-version }}"
      pkg-type: rpm
      nox-version: 2022.8.7
      python-version: "3.10"
      cache-prefix: ${{ needs.prepare-workflow.outputs.cache-seed }}|3.10.13
      skip-code-coverage: false
      skip-junit-reports: false
      testing-releases: ${{ needs.prepare-workflow.outputs.testing-releases }}
      nox-archive-hash: "${{ needs.prepare-workflow.outputs.nox-archive-hash }}"
      fips: true

  photonos-5-arm64-pkg-tests:
    name: Photon OS 5 Arm64 Package Test
    if: ${{ fromJSON(needs.prepare-workflow.outputs.jobs)['test-pkg'] && fromJSON(needs.prepare-workflow.outputs.runners)['self-hosted'] }}
    needs:
      - prepare-workflow
      - build-pkgs-onedir
      - build-ci-deps
    uses: ./.github/workflows/test-packages-action-linux.yml
    with:
      distro-slug: photonos-5-arm64
      nox-session: ci-test-onedir
      platform: linux
      arch: arm64
      salt-version: "${{ needs.prepare-workflow.outputs.salt-version }}"
      pkg-type: rpm
      nox-version: 2022.8.7
      python-version: "3.10"
      cache-prefix: ${{ needs.prepare-workflow.outputs.cache-seed }}|3.10.13
      skip-code-coverage: false
      skip-junit-reports: false
      testing-releases: ${{ needs.prepare-workflow.outputs.testing-releases }}
      nox-archive-hash: "${{ needs.prepare-workflow.outputs.nox-archive-hash }}"
      fips: true

  ubuntu-2004-pkg-tests:
    name: Ubuntu 20.04 Package Test
    if: ${{ fromJSON(needs.prepare-workflow.outputs.jobs)['test-pkg'] && fromJSON(needs.prepare-workflow.outputs.runners)['self-hosted'] }}
    needs:
      - prepare-workflow
      - build-pkgs-onedir
      - build-ci-deps
    uses: ./.github/workflows/test-packages-action-linux.yml
    with:
      distro-slug: ubuntu-20.04
      nox-session: ci-test-onedir
      platform: linux
      arch: x86_64
      salt-version: "${{ needs.prepare-workflow.outputs.salt-version }}"
      pkg-type: deb
      nox-version: 2022.8.7
      python-version: "3.10"
      cache-prefix: ${{ needs.prepare-workflow.outputs.cache-seed }}|3.10.13
      skip-code-coverage: false
      skip-junit-reports: false
      testing-releases: ${{ needs.prepare-workflow.outputs.testing-releases }}
      nox-archive-hash: "${{ needs.prepare-workflow.outputs.nox-archive-hash }}"

  ubuntu-2004-arm64-pkg-tests:
    name: Ubuntu 20.04 Arm64 Package Test
    if: ${{ fromJSON(needs.prepare-workflow.outputs.jobs)['test-pkg'] && fromJSON(needs.prepare-workflow.outputs.runners)['self-hosted'] }}
    needs:
      - prepare-workflow
      - build-pkgs-onedir
      - build-ci-deps
    uses: ./.github/workflows/test-packages-action-linux.yml
    with:
      distro-slug: ubuntu-20.04-arm64
      nox-session: ci-test-onedir
      platform: linux
      arch: arm64
      salt-version: "${{ needs.prepare-workflow.outputs.salt-version }}"
      pkg-type: deb
      nox-version: 2022.8.7
      python-version: "3.10"
      cache-prefix: ${{ needs.prepare-workflow.outputs.cache-seed }}|3.10.13
      skip-code-coverage: false
      skip-junit-reports: false
      testing-releases: ${{ needs.prepare-workflow.outputs.testing-releases }}
      nox-archive-hash: "${{ needs.prepare-workflow.outputs.nox-archive-hash }}"

  ubuntu-2204-pkg-tests:
    name: Ubuntu 22.04 Package Test
    if: ${{ fromJSON(needs.prepare-workflow.outputs.jobs)['test-pkg'] && fromJSON(needs.prepare-workflow.outputs.runners)['self-hosted'] }}
    needs:
      - prepare-workflow
      - build-pkgs-onedir
      - build-ci-deps
    uses: ./.github/workflows/test-packages-action-linux.yml
    with:
      distro-slug: ubuntu-22.04
      nox-session: ci-test-onedir
      platform: linux
      arch: x86_64
      salt-version: "${{ needs.prepare-workflow.outputs.salt-version }}"
      pkg-type: deb
      nox-version: 2022.8.7
      python-version: "3.10"
      cache-prefix: ${{ needs.prepare-workflow.outputs.cache-seed }}|3.10.13
      skip-code-coverage: false
      skip-junit-reports: false
      testing-releases: ${{ needs.prepare-workflow.outputs.testing-releases }}
      nox-archive-hash: "${{ needs.prepare-workflow.outputs.nox-archive-hash }}"

  ubuntu-2204-arm64-pkg-tests:
    name: Ubuntu 22.04 Arm64 Package Test
    if: ${{ fromJSON(needs.prepare-workflow.outputs.jobs)['test-pkg'] && fromJSON(needs.prepare-workflow.outputs.runners)['self-hosted'] }}
    needs:
      - prepare-workflow
      - build-pkgs-onedir
      - build-ci-deps
    uses: ./.github/workflows/test-packages-action-linux.yml
    with:
      distro-slug: ubuntu-22.04-arm64
      nox-session: ci-test-onedir
      platform: linux
      arch: arm64
      salt-version: "${{ needs.prepare-workflow.outputs.salt-version }}"
      pkg-type: deb
      nox-version: 2022.8.7
      python-version: "3.10"
      cache-prefix: ${{ needs.prepare-workflow.outputs.cache-seed }}|3.10.13
      skip-code-coverage: false
      skip-junit-reports: false
      testing-releases: ${{ needs.prepare-workflow.outputs.testing-releases }}
      nox-archive-hash: "${{ needs.prepare-workflow.outputs.nox-archive-hash }}"

  macos-12-pkg-tests:
    name: macOS 12 Package Test
    if: ${{ fromJSON(needs.prepare-workflow.outputs.jobs)['test-pkg'] && fromJSON(needs.prepare-workflow.outputs.runners)['github-hosted'] }}
    needs:
      - prepare-workflow
      - build-pkgs-onedir
      - build-ci-deps
    uses: ./.github/workflows/test-packages-action-macos.yml
    with:
      distro-slug: macos-12
      nox-session: ci-test-onedir
      platform: macos
      arch: x86_64
      salt-version: "${{ needs.prepare-workflow.outputs.salt-version }}"
      pkg-type: macos
      nox-version: 2022.8.7
      python-version: "3.10"
      cache-prefix: ${{ needs.prepare-workflow.outputs.cache-seed }}|3.10.13
      skip-code-coverage: false
      skip-junit-reports: false
      testing-releases: ${{ needs.prepare-workflow.outputs.testing-releases }}
      nox-archive-hash: "${{ needs.prepare-workflow.outputs.nox-archive-hash }}"

  macos-13-pkg-tests:
    name: macOS 13 Package Test
    if: ${{ fromJSON(needs.prepare-workflow.outputs.jobs)['test-pkg'] && fromJSON(needs.prepare-workflow.outputs.runners)['github-hosted'] }}
    needs:
      - prepare-workflow
      - build-pkgs-onedir
      - build-ci-deps
    uses: ./.github/workflows/test-packages-action-macos.yml
    with:
      distro-slug: macos-13
      nox-session: ci-test-onedir
      platform: macos
      arch: x86_64
      salt-version: "${{ needs.prepare-workflow.outputs.salt-version }}"
      pkg-type: macos
      nox-version: 2022.8.7
      python-version: "3.10"
      cache-prefix: ${{ needs.prepare-workflow.outputs.cache-seed }}|3.10.13
      skip-code-coverage: false
      skip-junit-reports: false
      testing-releases: ${{ needs.prepare-workflow.outputs.testing-releases }}
      nox-archive-hash: "${{ needs.prepare-workflow.outputs.nox-archive-hash }}"

  macos-13-xlarge-pkg-tests:
    name: macOS 13 Arm64 Package Test
    if: ${{ fromJSON(needs.prepare-workflow.outputs.jobs)['test-pkg'] && fromJSON(needs.prepare-workflow.outputs.runners)['github-hosted'] }}
    needs:
      - prepare-workflow
      - build-pkgs-onedir
      - build-ci-deps
    uses: ./.github/workflows/test-packages-action-macos.yml
    with:
      distro-slug: macos-13-xlarge
      nox-session: ci-test-onedir
      platform: macos
      arch: arm64
      salt-version: "${{ needs.prepare-workflow.outputs.salt-version }}"
      pkg-type: macos
      nox-version: 2022.8.7
      python-version: "3.10"
      cache-prefix: ${{ needs.prepare-workflow.outputs.cache-seed }}|3.10.13
      skip-code-coverage: false
      skip-junit-reports: false
      testing-releases: ${{ needs.prepare-workflow.outputs.testing-releases }}
      nox-archive-hash: "${{ needs.prepare-workflow.outputs.nox-archive-hash }}"

  windows-2016-nsis-pkg-tests:
    name: Windows 2016 NSIS Package Test
    if: ${{ fromJSON(needs.prepare-workflow.outputs.jobs)['test-pkg'] && fromJSON(needs.prepare-workflow.outputs.runners)['self-hosted'] }}
    needs:
      - prepare-workflow
      - build-pkgs-onedir
      - build-ci-deps
    uses: ./.github/workflows/test-packages-action-windows.yml
    with:
      distro-slug: windows-2016
      nox-session: ci-test-onedir
      platform: windows
      arch: amd64
      salt-version: "${{ needs.prepare-workflow.outputs.salt-version }}"
      pkg-type: NSIS
      nox-version: 2022.8.7
      python-version: "3.10"
      cache-prefix: ${{ needs.prepare-workflow.outputs.cache-seed }}|3.10.13
      skip-code-coverage: false
      skip-junit-reports: false
      testing-releases: ${{ needs.prepare-workflow.outputs.testing-releases }}
      nox-archive-hash: "${{ needs.prepare-workflow.outputs.nox-archive-hash }}"

  windows-2016-msi-pkg-tests:
    name: Windows 2016 MSI Package Test
    if: ${{ fromJSON(needs.prepare-workflow.outputs.jobs)['test-pkg'] && fromJSON(needs.prepare-workflow.outputs.runners)['self-hosted'] }}
    needs:
      - prepare-workflow
      - build-pkgs-onedir
      - build-ci-deps
    uses: ./.github/workflows/test-packages-action-windows.yml
    with:
      distro-slug: windows-2016
      nox-session: ci-test-onedir
      platform: windows
      arch: amd64
      salt-version: "${{ needs.prepare-workflow.outputs.salt-version }}"
      pkg-type: MSI
      nox-version: 2022.8.7
      python-version: "3.10"
      cache-prefix: ${{ needs.prepare-workflow.outputs.cache-seed }}|3.10.13
      skip-code-coverage: false
      skip-junit-reports: false
      testing-releases: ${{ needs.prepare-workflow.outputs.testing-releases }}
      nox-archive-hash: "${{ needs.prepare-workflow.outputs.nox-archive-hash }}"

  windows-2019-nsis-pkg-tests:
    name: Windows 2019 NSIS Package Test
    if: ${{ fromJSON(needs.prepare-workflow.outputs.jobs)['test-pkg'] && fromJSON(needs.prepare-workflow.outputs.runners)['self-hosted'] }}
    needs:
      - prepare-workflow
      - build-pkgs-onedir
      - build-ci-deps
    uses: ./.github/workflows/test-packages-action-windows.yml
    with:
      distro-slug: windows-2019
      nox-session: ci-test-onedir
      platform: windows
      arch: amd64
      salt-version: "${{ needs.prepare-workflow.outputs.salt-version }}"
      pkg-type: NSIS
      nox-version: 2022.8.7
      python-version: "3.10"
      cache-prefix: ${{ needs.prepare-workflow.outputs.cache-seed }}|3.10.13
      skip-code-coverage: false
      skip-junit-reports: false
      testing-releases: ${{ needs.prepare-workflow.outputs.testing-releases }}
      nox-archive-hash: "${{ needs.prepare-workflow.outputs.nox-archive-hash }}"

  windows-2019-msi-pkg-tests:
    name: Windows 2019 MSI Package Test
    if: ${{ fromJSON(needs.prepare-workflow.outputs.jobs)['test-pkg'] && fromJSON(needs.prepare-workflow.outputs.runners)['self-hosted'] }}
    needs:
      - prepare-workflow
      - build-pkgs-onedir
      - build-ci-deps
    uses: ./.github/workflows/test-packages-action-windows.yml
    with:
      distro-slug: windows-2019
      nox-session: ci-test-onedir
      platform: windows
      arch: amd64
      salt-version: "${{ needs.prepare-workflow.outputs.salt-version }}"
      pkg-type: MSI
      nox-version: 2022.8.7
      python-version: "3.10"
      cache-prefix: ${{ needs.prepare-workflow.outputs.cache-seed }}|3.10.13
      skip-code-coverage: false
      skip-junit-reports: false
      testing-releases: ${{ needs.prepare-workflow.outputs.testing-releases }}
      nox-archive-hash: "${{ needs.prepare-workflow.outputs.nox-archive-hash }}"

  windows-2022-nsis-pkg-tests:
    name: Windows 2022 NSIS Package Test
    if: ${{ fromJSON(needs.prepare-workflow.outputs.jobs)['test-pkg'] && fromJSON(needs.prepare-workflow.outputs.runners)['self-hosted'] }}
    needs:
      - prepare-workflow
      - build-pkgs-onedir
      - build-ci-deps
    uses: ./.github/workflows/test-packages-action-windows.yml
    with:
      distro-slug: windows-2022
      nox-session: ci-test-onedir
      platform: windows
      arch: amd64
      salt-version: "${{ needs.prepare-workflow.outputs.salt-version }}"
      pkg-type: NSIS
      nox-version: 2022.8.7
      python-version: "3.10"
      cache-prefix: ${{ needs.prepare-workflow.outputs.cache-seed }}|3.10.13
      skip-code-coverage: false
      skip-junit-reports: false
      testing-releases: ${{ needs.prepare-workflow.outputs.testing-releases }}
      nox-archive-hash: "${{ needs.prepare-workflow.outputs.nox-archive-hash }}"

  windows-2022-msi-pkg-tests:
    name: Windows 2022 MSI Package Test
    if: ${{ fromJSON(needs.prepare-workflow.outputs.jobs)['test-pkg'] && fromJSON(needs.prepare-workflow.outputs.runners)['self-hosted'] }}
    needs:
      - prepare-workflow
      - build-pkgs-onedir
      - build-ci-deps
    uses: ./.github/workflows/test-packages-action-windows.yml
    with:
      distro-slug: windows-2022
      nox-session: ci-test-onedir
      platform: windows
      arch: amd64
      salt-version: "${{ needs.prepare-workflow.outputs.salt-version }}"
      pkg-type: MSI
      nox-version: 2022.8.7
      python-version: "3.10"
      cache-prefix: ${{ needs.prepare-workflow.outputs.cache-seed }}|3.10.13
      skip-code-coverage: false
      skip-junit-reports: false
      testing-releases: ${{ needs.prepare-workflow.outputs.testing-releases }}
      nox-archive-hash: "${{ needs.prepare-workflow.outputs.nox-archive-hash }}"

  windows-2016:
    name: Windows 2016 Test
    if: ${{ fromJSON(needs.prepare-workflow.outputs.jobs)['test'] && fromJSON(needs.prepare-workflow.outputs.runners)['self-hosted'] }}
    needs:
      - prepare-workflow
      - build-ci-deps
    uses: ./.github/workflows/test-action-windows.yml
    with:
      distro-slug: windows-2016
      nox-session: ci-test-onedir
      platform: windows
      arch: amd64
      nox-version: 2022.8.7
      gh-actions-python-version: "3.10"
      testrun: ${{ needs.prepare-workflow.outputs.testrun }}
      salt-version: "${{ needs.prepare-workflow.outputs.salt-version }}"
      cache-prefix: ${{ needs.prepare-workflow.outputs.cache-seed }}|3.10.13
      skip-code-coverage: false
      skip-junit-reports: false
      workflow-slug: nightly
<<<<<<< HEAD
      timeout-minutes: ${{ fromJSON(needs.prepare-workflow.outputs.testrun)['type'] == 'full' && 210 || 360 }}
=======
      default-timeout: 360
      nox-archive-hash: "${{ needs.prepare-workflow.outputs.nox-archive-hash }}"
>>>>>>> 7e468053

  windows-2019:
    name: Windows 2019 Test
    if: ${{ fromJSON(needs.prepare-workflow.outputs.jobs)['test'] && fromJSON(needs.prepare-workflow.outputs.runners)['self-hosted'] }}
    needs:
      - prepare-workflow
      - build-ci-deps
    uses: ./.github/workflows/test-action-windows.yml
    with:
      distro-slug: windows-2019
      nox-session: ci-test-onedir
      platform: windows
      arch: amd64
      nox-version: 2022.8.7
      gh-actions-python-version: "3.10"
      testrun: ${{ needs.prepare-workflow.outputs.testrun }}
      salt-version: "${{ needs.prepare-workflow.outputs.salt-version }}"
      cache-prefix: ${{ needs.prepare-workflow.outputs.cache-seed }}|3.10.13
      skip-code-coverage: false
      skip-junit-reports: false
      workflow-slug: nightly
<<<<<<< HEAD
      timeout-minutes: ${{ fromJSON(needs.prepare-workflow.outputs.testrun)['type'] == 'full' && 210 || 360 }}
=======
      default-timeout: 360
      nox-archive-hash: "${{ needs.prepare-workflow.outputs.nox-archive-hash }}"
>>>>>>> 7e468053

  windows-2022:
    name: Windows 2022 Test
    if: ${{ fromJSON(needs.prepare-workflow.outputs.jobs)['test'] && fromJSON(needs.prepare-workflow.outputs.runners)['self-hosted'] }}
    needs:
      - prepare-workflow
      - build-ci-deps
    uses: ./.github/workflows/test-action-windows.yml
    with:
      distro-slug: windows-2022
      nox-session: ci-test-onedir
      platform: windows
      arch: amd64
      nox-version: 2022.8.7
      gh-actions-python-version: "3.10"
      testrun: ${{ needs.prepare-workflow.outputs.testrun }}
      salt-version: "${{ needs.prepare-workflow.outputs.salt-version }}"
      cache-prefix: ${{ needs.prepare-workflow.outputs.cache-seed }}|3.10.13
      skip-code-coverage: false
      skip-junit-reports: false
      workflow-slug: nightly
<<<<<<< HEAD
      timeout-minutes: ${{ fromJSON(needs.prepare-workflow.outputs.testrun)['type'] == 'full' && 210 || 360 }}
=======
      default-timeout: 360
      nox-archive-hash: "${{ needs.prepare-workflow.outputs.nox-archive-hash }}"
>>>>>>> 7e468053

  macos-12:
    name: macOS 12 Test
    if: ${{ fromJSON(needs.prepare-workflow.outputs.jobs)['test'] && fromJSON(needs.prepare-workflow.outputs.runners)['github-hosted'] }}
    needs:
      - prepare-workflow
      - build-ci-deps
    uses: ./.github/workflows/test-action-macos.yml
    with:
      distro-slug: macos-12
      nox-session: ci-test-onedir
      platform: macos
      arch: x86_64
      nox-version: 2022.8.7
      gh-actions-python-version: "3.10"
      testrun: ${{ needs.prepare-workflow.outputs.testrun }}
      salt-version: "${{ needs.prepare-workflow.outputs.salt-version }}"
      cache-prefix: ${{ needs.prepare-workflow.outputs.cache-seed }}|3.10.13
      skip-code-coverage: false
      skip-junit-reports: false
      workflow-slug: nightly
<<<<<<< HEAD
      timeout-minutes: ${{ fromJSON(needs.prepare-workflow.outputs.testrun)['type'] == 'full' && 180 || 360 }}
=======
      default-timeout: 360
      nox-archive-hash: "${{ needs.prepare-workflow.outputs.nox-archive-hash }}"
>>>>>>> 7e468053

  macos-13:
    name: macOS 13 Test
    if: ${{ fromJSON(needs.prepare-workflow.outputs.jobs)['test'] && fromJSON(needs.prepare-workflow.outputs.runners)['github-hosted'] }}
    needs:
      - prepare-workflow
      - build-ci-deps
    uses: ./.github/workflows/test-action-macos.yml
    with:
      distro-slug: macos-13
      nox-session: ci-test-onedir
      platform: macos
      arch: x86_64
      nox-version: 2022.8.7
      gh-actions-python-version: "3.10"
      testrun: ${{ needs.prepare-workflow.outputs.testrun }}
      salt-version: "${{ needs.prepare-workflow.outputs.salt-version }}"
      cache-prefix: ${{ needs.prepare-workflow.outputs.cache-seed }}|3.10.13
      skip-code-coverage: false
      skip-junit-reports: false
      workflow-slug: nightly
<<<<<<< HEAD
      timeout-minutes: ${{ fromJSON(needs.prepare-workflow.outputs.testrun)['type'] == 'full' && 180 || 360 }}
=======
      default-timeout: 360
      nox-archive-hash: "${{ needs.prepare-workflow.outputs.nox-archive-hash }}"
>>>>>>> 7e468053

  macos-13-xlarge:
    name: macOS 13 Arm64 Test
    if: ${{ fromJSON(needs.prepare-workflow.outputs.jobs)['test'] && fromJSON(needs.prepare-workflow.outputs.runners)['github-hosted'] }}
    needs:
      - prepare-workflow
      - build-ci-deps
    uses: ./.github/workflows/test-action-macos.yml
    with:
      distro-slug: macos-13-xlarge
      nox-session: ci-test-onedir
      platform: macos
      arch: arm64
      nox-version: 2022.8.7
      gh-actions-python-version: "3.10"
      testrun: ${{ needs.prepare-workflow.outputs.testrun }}
      salt-version: "${{ needs.prepare-workflow.outputs.salt-version }}"
      cache-prefix: ${{ needs.prepare-workflow.outputs.cache-seed }}|3.10.13
      skip-code-coverage: false
      skip-junit-reports: false
      workflow-slug: nightly
<<<<<<< HEAD
      timeout-minutes: ${{ fromJSON(needs.prepare-workflow.outputs.testrun)['type'] == 'full' && 180 || 360 }}
=======
      default-timeout: 360
      nox-archive-hash: "${{ needs.prepare-workflow.outputs.nox-archive-hash }}"
>>>>>>> 7e468053

  almalinux-8:
    name: Alma Linux 8 Test
    if: ${{ fromJSON(needs.prepare-workflow.outputs.jobs)['test'] && fromJSON(needs.prepare-workflow.outputs.runners)['self-hosted'] }}
    needs:
      - prepare-workflow
      - build-ci-deps
    uses: ./.github/workflows/test-action-linux.yml
    with:
      distro-slug: almalinux-8
      nox-session: ci-test-onedir
      platform: linux
      arch: x86_64
      nox-version: 2022.8.7
      gh-actions-python-version: "3.10"
      testrun: ${{ needs.prepare-workflow.outputs.testrun }}
      salt-version: "${{ needs.prepare-workflow.outputs.salt-version }}"
      cache-prefix: ${{ needs.prepare-workflow.outputs.cache-seed }}|3.10.13
      skip-code-coverage: false
      skip-junit-reports: false
      workflow-slug: nightly
<<<<<<< HEAD
      timeout-minutes: ${{ fromJSON(needs.prepare-workflow.outputs.testrun)['type'] == 'full' && 180 || 360 }}
=======
      default-timeout: 360
      nox-archive-hash: "${{ needs.prepare-workflow.outputs.nox-archive-hash }}"
>>>>>>> 7e468053

  almalinux-9:
    name: Alma Linux 9 Test
    if: ${{ fromJSON(needs.prepare-workflow.outputs.jobs)['test'] && fromJSON(needs.prepare-workflow.outputs.runners)['self-hosted'] }}
    needs:
      - prepare-workflow
      - build-ci-deps
    uses: ./.github/workflows/test-action-linux.yml
    with:
      distro-slug: almalinux-9
      nox-session: ci-test-onedir
      platform: linux
      arch: x86_64
      nox-version: 2022.8.7
      gh-actions-python-version: "3.10"
      testrun: ${{ needs.prepare-workflow.outputs.testrun }}
      salt-version: "${{ needs.prepare-workflow.outputs.salt-version }}"
      cache-prefix: ${{ needs.prepare-workflow.outputs.cache-seed }}|3.10.13
      skip-code-coverage: false
      skip-junit-reports: false
      workflow-slug: nightly
<<<<<<< HEAD
      timeout-minutes: ${{ fromJSON(needs.prepare-workflow.outputs.testrun)['type'] == 'full' && 180 || 360 }}
=======
      default-timeout: 360
      nox-archive-hash: "${{ needs.prepare-workflow.outputs.nox-archive-hash }}"
>>>>>>> 7e468053

  amazonlinux-2:
    name: Amazon Linux 2 Test
    if: ${{ fromJSON(needs.prepare-workflow.outputs.jobs)['test'] && fromJSON(needs.prepare-workflow.outputs.runners)['self-hosted'] }}
    needs:
      - prepare-workflow
      - build-ci-deps
    uses: ./.github/workflows/test-action-linux.yml
    with:
      distro-slug: amazonlinux-2
      nox-session: ci-test-onedir
      platform: linux
      arch: x86_64
      nox-version: 2022.8.7
      gh-actions-python-version: "3.10"
      testrun: ${{ needs.prepare-workflow.outputs.testrun }}
      salt-version: "${{ needs.prepare-workflow.outputs.salt-version }}"
      cache-prefix: ${{ needs.prepare-workflow.outputs.cache-seed }}|3.10.13
      skip-code-coverage: false
      skip-junit-reports: false
      workflow-slug: nightly
<<<<<<< HEAD
      timeout-minutes: ${{ fromJSON(needs.prepare-workflow.outputs.testrun)['type'] == 'full' && 180 || 360 }}
=======
      default-timeout: 360
      nox-archive-hash: "${{ needs.prepare-workflow.outputs.nox-archive-hash }}"
>>>>>>> 7e468053

  amazonlinux-2-arm64:
    name: Amazon Linux 2 Arm64 Test
    if: ${{ fromJSON(needs.prepare-workflow.outputs.jobs)['test'] && fromJSON(needs.prepare-workflow.outputs.runners)['self-hosted'] }}
    needs:
      - prepare-workflow
      - build-ci-deps
    uses: ./.github/workflows/test-action-linux.yml
    with:
      distro-slug: amazonlinux-2-arm64
      nox-session: ci-test-onedir
      platform: linux
      arch: arm64
      nox-version: 2022.8.7
      gh-actions-python-version: "3.10"
      testrun: ${{ needs.prepare-workflow.outputs.testrun }}
      salt-version: "${{ needs.prepare-workflow.outputs.salt-version }}"
      cache-prefix: ${{ needs.prepare-workflow.outputs.cache-seed }}|3.10.13
      skip-code-coverage: false
      skip-junit-reports: false
      workflow-slug: nightly
<<<<<<< HEAD
      timeout-minutes: ${{ fromJSON(needs.prepare-workflow.outputs.testrun)['type'] == 'full' && 180 || 360 }}
=======
      default-timeout: 360
      nox-archive-hash: "${{ needs.prepare-workflow.outputs.nox-archive-hash }}"
>>>>>>> 7e468053

  amazonlinux-2023:
    name: Amazon Linux 2023 Test
    if: ${{ fromJSON(needs.prepare-workflow.outputs.jobs)['test'] && fromJSON(needs.prepare-workflow.outputs.runners)['self-hosted'] }}
    needs:
      - prepare-workflow
      - build-ci-deps
    uses: ./.github/workflows/test-action-linux.yml
    with:
      distro-slug: amazonlinux-2023
      nox-session: ci-test-onedir
      platform: linux
      arch: x86_64
      nox-version: 2022.8.7
      gh-actions-python-version: "3.10"
      testrun: ${{ needs.prepare-workflow.outputs.testrun }}
      salt-version: "${{ needs.prepare-workflow.outputs.salt-version }}"
      cache-prefix: ${{ needs.prepare-workflow.outputs.cache-seed }}|3.10.13
      skip-code-coverage: false
      skip-junit-reports: false
      workflow-slug: nightly
<<<<<<< HEAD
      timeout-minutes: ${{ fromJSON(needs.prepare-workflow.outputs.testrun)['type'] == 'full' && 180 || 360 }}
=======
      default-timeout: 360
      nox-archive-hash: "${{ needs.prepare-workflow.outputs.nox-archive-hash }}"
>>>>>>> 7e468053

  amazonlinux-2023-arm64:
    name: Amazon Linux 2023 Arm64 Test
    if: ${{ fromJSON(needs.prepare-workflow.outputs.jobs)['test'] && fromJSON(needs.prepare-workflow.outputs.runners)['self-hosted'] }}
    needs:
      - prepare-workflow
      - build-ci-deps
    uses: ./.github/workflows/test-action-linux.yml
    with:
      distro-slug: amazonlinux-2023-arm64
      nox-session: ci-test-onedir
      platform: linux
      arch: arm64
      nox-version: 2022.8.7
      gh-actions-python-version: "3.10"
      testrun: ${{ needs.prepare-workflow.outputs.testrun }}
      salt-version: "${{ needs.prepare-workflow.outputs.salt-version }}"
      cache-prefix: ${{ needs.prepare-workflow.outputs.cache-seed }}|3.10.13
      skip-code-coverage: false
      skip-junit-reports: false
      workflow-slug: nightly
<<<<<<< HEAD
      timeout-minutes: ${{ fromJSON(needs.prepare-workflow.outputs.testrun)['type'] == 'full' && 180 || 360 }}
=======
      default-timeout: 360
      nox-archive-hash: "${{ needs.prepare-workflow.outputs.nox-archive-hash }}"
>>>>>>> 7e468053

  archlinux-lts:
    name: Arch Linux LTS Test
    if: ${{ fromJSON(needs.prepare-workflow.outputs.jobs)['test'] && fromJSON(needs.prepare-workflow.outputs.runners)['self-hosted'] }}
    needs:
      - prepare-workflow
      - build-ci-deps
    uses: ./.github/workflows/test-action-linux.yml
    with:
      distro-slug: archlinux-lts
      nox-session: ci-test-onedir
      platform: linux
      arch: x86_64
      nox-version: 2022.8.7
      gh-actions-python-version: "3.10"
      testrun: ${{ needs.prepare-workflow.outputs.testrun }}
      salt-version: "${{ needs.prepare-workflow.outputs.salt-version }}"
      cache-prefix: ${{ needs.prepare-workflow.outputs.cache-seed }}|3.10.13
      skip-code-coverage: false
      skip-junit-reports: false
      workflow-slug: nightly
<<<<<<< HEAD
      timeout-minutes: ${{ fromJSON(needs.prepare-workflow.outputs.testrun)['type'] == 'full' && 180 || 360 }}
=======
      default-timeout: 360
      nox-archive-hash: "${{ needs.prepare-workflow.outputs.nox-archive-hash }}"
>>>>>>> 7e468053

  centos-7:
    name: CentOS 7 Test
    if: ${{ fromJSON(needs.prepare-workflow.outputs.jobs)['test'] && fromJSON(needs.prepare-workflow.outputs.runners)['self-hosted'] }}
    needs:
      - prepare-workflow
      - build-ci-deps
    uses: ./.github/workflows/test-action-linux.yml
    with:
      distro-slug: centos-7
      nox-session: ci-test-onedir
      platform: linux
      arch: x86_64
      nox-version: 2022.8.7
      gh-actions-python-version: "3.10"
      testrun: ${{ needs.prepare-workflow.outputs.testrun }}
      salt-version: "${{ needs.prepare-workflow.outputs.salt-version }}"
      cache-prefix: ${{ needs.prepare-workflow.outputs.cache-seed }}|3.10.13
      skip-code-coverage: false
      skip-junit-reports: false
      workflow-slug: nightly
<<<<<<< HEAD
      timeout-minutes: ${{ fromJSON(needs.prepare-workflow.outputs.testrun)['type'] == 'full' && 180 || 360 }}
=======
      default-timeout: 360
      nox-archive-hash: "${{ needs.prepare-workflow.outputs.nox-archive-hash }}"
>>>>>>> 7e468053

  centosstream-8:
    name: CentOS Stream 8 Test
    if: ${{ fromJSON(needs.prepare-workflow.outputs.jobs)['test'] && fromJSON(needs.prepare-workflow.outputs.runners)['self-hosted'] }}
    needs:
      - prepare-workflow
      - build-ci-deps
    uses: ./.github/workflows/test-action-linux.yml
    with:
      distro-slug: centosstream-8
      nox-session: ci-test-onedir
      platform: linux
      arch: x86_64
      nox-version: 2022.8.7
      gh-actions-python-version: "3.10"
      testrun: ${{ needs.prepare-workflow.outputs.testrun }}
      salt-version: "${{ needs.prepare-workflow.outputs.salt-version }}"
      cache-prefix: ${{ needs.prepare-workflow.outputs.cache-seed }}|3.10.13
      skip-code-coverage: false
      skip-junit-reports: false
      workflow-slug: nightly
<<<<<<< HEAD
      timeout-minutes: ${{ fromJSON(needs.prepare-workflow.outputs.testrun)['type'] == 'full' && 180 || 360 }}
=======
      default-timeout: 360
      nox-archive-hash: "${{ needs.prepare-workflow.outputs.nox-archive-hash }}"
>>>>>>> 7e468053

  centosstream-9:
    name: CentOS Stream 9 Test
    if: ${{ fromJSON(needs.prepare-workflow.outputs.jobs)['test'] && fromJSON(needs.prepare-workflow.outputs.runners)['self-hosted'] }}
    needs:
      - prepare-workflow
      - build-ci-deps
    uses: ./.github/workflows/test-action-linux.yml
    with:
      distro-slug: centosstream-9
      nox-session: ci-test-onedir
      platform: linux
      arch: x86_64
      nox-version: 2022.8.7
      gh-actions-python-version: "3.10"
      testrun: ${{ needs.prepare-workflow.outputs.testrun }}
      salt-version: "${{ needs.prepare-workflow.outputs.salt-version }}"
      cache-prefix: ${{ needs.prepare-workflow.outputs.cache-seed }}|3.10.13
      skip-code-coverage: false
      skip-junit-reports: false
      workflow-slug: nightly
<<<<<<< HEAD
      timeout-minutes: ${{ fromJSON(needs.prepare-workflow.outputs.testrun)['type'] == 'full' && 180 || 360 }}
=======
      default-timeout: 360
      nox-archive-hash: "${{ needs.prepare-workflow.outputs.nox-archive-hash }}"
>>>>>>> 7e468053

  debian-10:
    name: Debian 10 Test
    if: ${{ fromJSON(needs.prepare-workflow.outputs.jobs)['test'] && fromJSON(needs.prepare-workflow.outputs.runners)['self-hosted'] }}
    needs:
      - prepare-workflow
      - build-ci-deps
    uses: ./.github/workflows/test-action-linux.yml
    with:
      distro-slug: debian-10
      nox-session: ci-test-onedir
      platform: linux
      arch: x86_64
      nox-version: 2022.8.7
      gh-actions-python-version: "3.10"
      testrun: ${{ needs.prepare-workflow.outputs.testrun }}
      salt-version: "${{ needs.prepare-workflow.outputs.salt-version }}"
      cache-prefix: ${{ needs.prepare-workflow.outputs.cache-seed }}|3.10.13
      skip-code-coverage: false
      skip-junit-reports: false
      workflow-slug: nightly
<<<<<<< HEAD
      timeout-minutes: ${{ fromJSON(needs.prepare-workflow.outputs.testrun)['type'] == 'full' && 180 || 360 }}
=======
      default-timeout: 360
      nox-archive-hash: "${{ needs.prepare-workflow.outputs.nox-archive-hash }}"
>>>>>>> 7e468053

  debian-11:
    name: Debian 11 Test
    if: ${{ fromJSON(needs.prepare-workflow.outputs.jobs)['test'] && fromJSON(needs.prepare-workflow.outputs.runners)['self-hosted'] }}
    needs:
      - prepare-workflow
      - build-ci-deps
    uses: ./.github/workflows/test-action-linux.yml
    with:
      distro-slug: debian-11
      nox-session: ci-test-onedir
      platform: linux
      arch: x86_64
      nox-version: 2022.8.7
      gh-actions-python-version: "3.10"
      testrun: ${{ needs.prepare-workflow.outputs.testrun }}
      salt-version: "${{ needs.prepare-workflow.outputs.salt-version }}"
      cache-prefix: ${{ needs.prepare-workflow.outputs.cache-seed }}|3.10.13
      skip-code-coverage: false
      skip-junit-reports: false
      workflow-slug: nightly
<<<<<<< HEAD
      timeout-minutes: ${{ fromJSON(needs.prepare-workflow.outputs.testrun)['type'] == 'full' && 180 || 360 }}
=======
      default-timeout: 360
      nox-archive-hash: "${{ needs.prepare-workflow.outputs.nox-archive-hash }}"
>>>>>>> 7e468053

  debian-11-arm64:
    name: Debian 11 Arm64 Test
    if: ${{ fromJSON(needs.prepare-workflow.outputs.jobs)['test'] && fromJSON(needs.prepare-workflow.outputs.runners)['self-hosted'] }}
    needs:
      - prepare-workflow
      - build-ci-deps
    uses: ./.github/workflows/test-action-linux.yml
    with:
      distro-slug: debian-11-arm64
      nox-session: ci-test-onedir
      platform: linux
      arch: arm64
      nox-version: 2022.8.7
      gh-actions-python-version: "3.10"
      testrun: ${{ needs.prepare-workflow.outputs.testrun }}
      salt-version: "${{ needs.prepare-workflow.outputs.salt-version }}"
      cache-prefix: ${{ needs.prepare-workflow.outputs.cache-seed }}|3.10.13
      skip-code-coverage: false
      skip-junit-reports: false
      workflow-slug: nightly
<<<<<<< HEAD
      timeout-minutes: ${{ fromJSON(needs.prepare-workflow.outputs.testrun)['type'] == 'full' && 180 || 360 }}
=======
      default-timeout: 360
      nox-archive-hash: "${{ needs.prepare-workflow.outputs.nox-archive-hash }}"
>>>>>>> 7e468053

  debian-12:
    name: Debian 12 Test
    if: ${{ fromJSON(needs.prepare-workflow.outputs.jobs)['test'] && fromJSON(needs.prepare-workflow.outputs.runners)['self-hosted'] }}
    needs:
      - prepare-workflow
      - build-ci-deps
    uses: ./.github/workflows/test-action-linux.yml
    with:
      distro-slug: debian-12
      nox-session: ci-test-onedir
      platform: linux
      arch: x86_64
      nox-version: 2022.8.7
      gh-actions-python-version: "3.10"
      testrun: ${{ needs.prepare-workflow.outputs.testrun }}
      salt-version: "${{ needs.prepare-workflow.outputs.salt-version }}"
      cache-prefix: ${{ needs.prepare-workflow.outputs.cache-seed }}|3.10.13
      skip-code-coverage: false
      skip-junit-reports: false
      workflow-slug: nightly
<<<<<<< HEAD
      timeout-minutes: ${{ fromJSON(needs.prepare-workflow.outputs.testrun)['type'] == 'full' && 180 || 360 }}
=======
      default-timeout: 360
      nox-archive-hash: "${{ needs.prepare-workflow.outputs.nox-archive-hash }}"
>>>>>>> 7e468053

  debian-12-arm64:
    name: Debian 12 Arm64 Test
    if: ${{ fromJSON(needs.prepare-workflow.outputs.jobs)['test'] && fromJSON(needs.prepare-workflow.outputs.runners)['self-hosted'] }}
    needs:
      - prepare-workflow
      - build-ci-deps
    uses: ./.github/workflows/test-action-linux.yml
    with:
      distro-slug: debian-12-arm64
      nox-session: ci-test-onedir
      platform: linux
      arch: arm64
      nox-version: 2022.8.7
      gh-actions-python-version: "3.10"
      testrun: ${{ needs.prepare-workflow.outputs.testrun }}
      salt-version: "${{ needs.prepare-workflow.outputs.salt-version }}"
      cache-prefix: ${{ needs.prepare-workflow.outputs.cache-seed }}|3.10.13
      skip-code-coverage: false
      skip-junit-reports: false
      workflow-slug: nightly
<<<<<<< HEAD
      timeout-minutes: ${{ fromJSON(needs.prepare-workflow.outputs.testrun)['type'] == 'full' && 180 || 360 }}
=======
      default-timeout: 360
      nox-archive-hash: "${{ needs.prepare-workflow.outputs.nox-archive-hash }}"
>>>>>>> 7e468053

  fedora-37:
    name: Fedora 37 Test
    if: ${{ fromJSON(needs.prepare-workflow.outputs.jobs)['test'] && fromJSON(needs.prepare-workflow.outputs.runners)['self-hosted'] }}
    needs:
      - prepare-workflow
      - build-ci-deps
    uses: ./.github/workflows/test-action-linux.yml
    with:
      distro-slug: fedora-37
      nox-session: ci-test-onedir
      platform: linux
      arch: x86_64
      nox-version: 2022.8.7
      gh-actions-python-version: "3.10"
      testrun: ${{ needs.prepare-workflow.outputs.testrun }}
      salt-version: "${{ needs.prepare-workflow.outputs.salt-version }}"
      cache-prefix: ${{ needs.prepare-workflow.outputs.cache-seed }}|3.10.13
      skip-code-coverage: false
      skip-junit-reports: false
      workflow-slug: nightly
<<<<<<< HEAD
      timeout-minutes: ${{ fromJSON(needs.prepare-workflow.outputs.testrun)['type'] == 'full' && 180 || 360 }}
=======
      default-timeout: 360
      nox-archive-hash: "${{ needs.prepare-workflow.outputs.nox-archive-hash }}"
>>>>>>> 7e468053

  fedora-38:
    name: Fedora 38 Test
    if: ${{ fromJSON(needs.prepare-workflow.outputs.jobs)['test'] && fromJSON(needs.prepare-workflow.outputs.runners)['self-hosted'] }}
    needs:
      - prepare-workflow
      - build-ci-deps
    uses: ./.github/workflows/test-action-linux.yml
    with:
      distro-slug: fedora-38
      nox-session: ci-test-onedir
      platform: linux
      arch: x86_64
      nox-version: 2022.8.7
      gh-actions-python-version: "3.10"
      testrun: ${{ needs.prepare-workflow.outputs.testrun }}
      salt-version: "${{ needs.prepare-workflow.outputs.salt-version }}"
      cache-prefix: ${{ needs.prepare-workflow.outputs.cache-seed }}|3.10.13
      skip-code-coverage: false
      skip-junit-reports: false
      workflow-slug: nightly
<<<<<<< HEAD
      timeout-minutes: ${{ fromJSON(needs.prepare-workflow.outputs.testrun)['type'] == 'full' && 180 || 360 }}
=======
      default-timeout: 360
      nox-archive-hash: "${{ needs.prepare-workflow.outputs.nox-archive-hash }}"
>>>>>>> 7e468053

  opensuse-15:
    name: Opensuse 15 Test
    if: ${{ fromJSON(needs.prepare-workflow.outputs.jobs)['test'] && fromJSON(needs.prepare-workflow.outputs.runners)['self-hosted'] }}
    needs:
      - prepare-workflow
      - build-ci-deps
    uses: ./.github/workflows/test-action-linux.yml
    with:
      distro-slug: opensuse-15
      nox-session: ci-test-onedir
      platform: linux
      arch: x86_64
      nox-version: 2022.8.7
      gh-actions-python-version: "3.10"
      testrun: ${{ needs.prepare-workflow.outputs.testrun }}
      salt-version: "${{ needs.prepare-workflow.outputs.salt-version }}"
      cache-prefix: ${{ needs.prepare-workflow.outputs.cache-seed }}|3.10.13
      skip-code-coverage: false
      skip-junit-reports: false
      workflow-slug: nightly
<<<<<<< HEAD
      timeout-minutes: ${{ fromJSON(needs.prepare-workflow.outputs.testrun)['type'] == 'full' && 180 || 360 }}
=======
      default-timeout: 360
      nox-archive-hash: "${{ needs.prepare-workflow.outputs.nox-archive-hash }}"
>>>>>>> 7e468053

  photonos-3:
    name: Photon OS 3 Test
    if: ${{ fromJSON(needs.prepare-workflow.outputs.jobs)['test'] && fromJSON(needs.prepare-workflow.outputs.runners)['self-hosted'] }}
    needs:
      - prepare-workflow
      - build-ci-deps
    uses: ./.github/workflows/test-action-linux.yml
    with:
      distro-slug: photonos-3
      nox-session: ci-test-onedir
      platform: linux
      arch: x86_64
      nox-version: 2022.8.7
      gh-actions-python-version: "3.10"
      testrun: ${{ needs.prepare-workflow.outputs.testrun }}
      salt-version: "${{ needs.prepare-workflow.outputs.salt-version }}"
      cache-prefix: ${{ needs.prepare-workflow.outputs.cache-seed }}|3.10.13
      skip-code-coverage: false
      skip-junit-reports: false
      workflow-slug: nightly
<<<<<<< HEAD
      timeout-minutes: ${{ fromJSON(needs.prepare-workflow.outputs.testrun)['type'] == 'full' && 180 || 360 }}
=======
      default-timeout: 360
      nox-archive-hash: "${{ needs.prepare-workflow.outputs.nox-archive-hash }}"
>>>>>>> 7e468053

  photonos-3-arm64:
    name: Photon OS 3 Arm64 Test
    if: ${{ fromJSON(needs.prepare-workflow.outputs.jobs)['test'] && fromJSON(needs.prepare-workflow.outputs.runners)['self-hosted'] }}
    needs:
      - prepare-workflow
      - build-ci-deps
    uses: ./.github/workflows/test-action-linux.yml
    with:
      distro-slug: photonos-3-arm64
      nox-session: ci-test-onedir
      platform: linux
      arch: arm64
      nox-version: 2022.8.7
      gh-actions-python-version: "3.10"
      testrun: ${{ needs.prepare-workflow.outputs.testrun }}
      salt-version: "${{ needs.prepare-workflow.outputs.salt-version }}"
      cache-prefix: ${{ needs.prepare-workflow.outputs.cache-seed }}|3.10.13
      skip-code-coverage: false
      skip-junit-reports: false
      workflow-slug: nightly
<<<<<<< HEAD
      timeout-minutes: ${{ fromJSON(needs.prepare-workflow.outputs.testrun)['type'] == 'full' && 180 || 360 }}
=======
      default-timeout: 360
      nox-archive-hash: "${{ needs.prepare-workflow.outputs.nox-archive-hash }}"
>>>>>>> 7e468053

  photonos-4:
    name: Photon OS 4 Test
    if: ${{ fromJSON(needs.prepare-workflow.outputs.jobs)['test'] && fromJSON(needs.prepare-workflow.outputs.runners)['self-hosted'] }}
    needs:
      - prepare-workflow
      - build-ci-deps
    uses: ./.github/workflows/test-action-linux.yml
    with:
      distro-slug: photonos-4
      nox-session: ci-test-onedir
      platform: linux
      arch: x86_64
      nox-version: 2022.8.7
      gh-actions-python-version: "3.10"
      testrun: ${{ needs.prepare-workflow.outputs.testrun }}
      salt-version: "${{ needs.prepare-workflow.outputs.salt-version }}"
      cache-prefix: ${{ needs.prepare-workflow.outputs.cache-seed }}|3.10.13
      skip-code-coverage: false
      skip-junit-reports: false
      workflow-slug: nightly
<<<<<<< HEAD
      timeout-minutes: ${{ fromJSON(needs.prepare-workflow.outputs.testrun)['type'] == 'full' && 180 || 360 }}
=======
      default-timeout: 360
      nox-archive-hash: "${{ needs.prepare-workflow.outputs.nox-archive-hash }}"
>>>>>>> 7e468053
      fips: true

  photonos-4-arm64:
    name: Photon OS 4 Arm64 Test
    if: ${{ fromJSON(needs.prepare-workflow.outputs.jobs)['test'] && fromJSON(needs.prepare-workflow.outputs.runners)['self-hosted'] }}
    needs:
      - prepare-workflow
      - build-ci-deps
    uses: ./.github/workflows/test-action-linux.yml
    with:
      distro-slug: photonos-4-arm64
      nox-session: ci-test-onedir
      platform: linux
      arch: arm64
      nox-version: 2022.8.7
      gh-actions-python-version: "3.10"
      testrun: ${{ needs.prepare-workflow.outputs.testrun }}
      salt-version: "${{ needs.prepare-workflow.outputs.salt-version }}"
      cache-prefix: ${{ needs.prepare-workflow.outputs.cache-seed }}|3.10.13
      skip-code-coverage: false
      skip-junit-reports: false
      workflow-slug: nightly
<<<<<<< HEAD
      timeout-minutes: ${{ fromJSON(needs.prepare-workflow.outputs.testrun)['type'] == 'full' && 180 || 360 }}
=======
      default-timeout: 360
      nox-archive-hash: "${{ needs.prepare-workflow.outputs.nox-archive-hash }}"
>>>>>>> 7e468053
      fips: true

  photonos-5:
    name: Photon OS 5 Test
    if: ${{ fromJSON(needs.prepare-workflow.outputs.jobs)['test'] && fromJSON(needs.prepare-workflow.outputs.runners)['self-hosted'] }}
    needs:
      - prepare-workflow
      - build-ci-deps
    uses: ./.github/workflows/test-action-linux.yml
    with:
      distro-slug: photonos-5
      nox-session: ci-test-onedir
      platform: linux
      arch: x86_64
      nox-version: 2022.8.7
      gh-actions-python-version: "3.10"
      testrun: ${{ needs.prepare-workflow.outputs.testrun }}
      salt-version: "${{ needs.prepare-workflow.outputs.salt-version }}"
      cache-prefix: ${{ needs.prepare-workflow.outputs.cache-seed }}|3.10.13
      skip-code-coverage: false
      skip-junit-reports: false
      workflow-slug: nightly
<<<<<<< HEAD
      timeout-minutes: ${{ fromJSON(needs.prepare-workflow.outputs.testrun)['type'] == 'full' && 180 || 360 }}
=======
      default-timeout: 360
      nox-archive-hash: "${{ needs.prepare-workflow.outputs.nox-archive-hash }}"
>>>>>>> 7e468053
      fips: true

  photonos-5-arm64:
    name: Photon OS 5 Arm64 Test
    if: ${{ fromJSON(needs.prepare-workflow.outputs.jobs)['test'] && fromJSON(needs.prepare-workflow.outputs.runners)['self-hosted'] }}
    needs:
      - prepare-workflow
      - build-ci-deps
    uses: ./.github/workflows/test-action-linux.yml
    with:
      distro-slug: photonos-5-arm64
      nox-session: ci-test-onedir
      platform: linux
      arch: arm64
      nox-version: 2022.8.7
      gh-actions-python-version: "3.10"
      testrun: ${{ needs.prepare-workflow.outputs.testrun }}
      salt-version: "${{ needs.prepare-workflow.outputs.salt-version }}"
      cache-prefix: ${{ needs.prepare-workflow.outputs.cache-seed }}|3.10.13
      skip-code-coverage: false
      skip-junit-reports: false
      workflow-slug: nightly
<<<<<<< HEAD
      timeout-minutes: ${{ fromJSON(needs.prepare-workflow.outputs.testrun)['type'] == 'full' && 180 || 360 }}
=======
      default-timeout: 360
      nox-archive-hash: "${{ needs.prepare-workflow.outputs.nox-archive-hash }}"
>>>>>>> 7e468053
      fips: true

  ubuntu-2004:
    name: Ubuntu 20.04 Test
    if: ${{ fromJSON(needs.prepare-workflow.outputs.jobs)['test'] && fromJSON(needs.prepare-workflow.outputs.runners)['self-hosted'] }}
    needs:
      - prepare-workflow
      - build-ci-deps
    uses: ./.github/workflows/test-action-linux.yml
    with:
      distro-slug: ubuntu-20.04
      nox-session: ci-test-onedir
      platform: linux
      arch: x86_64
      nox-version: 2022.8.7
      gh-actions-python-version: "3.10"
      testrun: ${{ needs.prepare-workflow.outputs.testrun }}
      salt-version: "${{ needs.prepare-workflow.outputs.salt-version }}"
      cache-prefix: ${{ needs.prepare-workflow.outputs.cache-seed }}|3.10.13
      skip-code-coverage: false
      skip-junit-reports: false
      workflow-slug: nightly
<<<<<<< HEAD
      timeout-minutes: ${{ fromJSON(needs.prepare-workflow.outputs.testrun)['type'] == 'full' && 180 || 360 }}
=======
      default-timeout: 360
      nox-archive-hash: "${{ needs.prepare-workflow.outputs.nox-archive-hash }}"
>>>>>>> 7e468053

  ubuntu-2004-arm64:
    name: Ubuntu 20.04 Arm64 Test
    if: ${{ fromJSON(needs.prepare-workflow.outputs.jobs)['test'] && fromJSON(needs.prepare-workflow.outputs.runners)['self-hosted'] }}
    needs:
      - prepare-workflow
      - build-ci-deps
    uses: ./.github/workflows/test-action-linux.yml
    with:
      distro-slug: ubuntu-20.04-arm64
      nox-session: ci-test-onedir
      platform: linux
      arch: arm64
      nox-version: 2022.8.7
      gh-actions-python-version: "3.10"
      testrun: ${{ needs.prepare-workflow.outputs.testrun }}
      salt-version: "${{ needs.prepare-workflow.outputs.salt-version }}"
      cache-prefix: ${{ needs.prepare-workflow.outputs.cache-seed }}|3.10.13
      skip-code-coverage: false
      skip-junit-reports: false
      workflow-slug: nightly
<<<<<<< HEAD
      timeout-minutes: ${{ fromJSON(needs.prepare-workflow.outputs.testrun)['type'] == 'full' && 180 || 360 }}
=======
      default-timeout: 360
      nox-archive-hash: "${{ needs.prepare-workflow.outputs.nox-archive-hash }}"
>>>>>>> 7e468053

  ubuntu-2204:
    name: Ubuntu 22.04 Test
    if: ${{ fromJSON(needs.prepare-workflow.outputs.jobs)['test'] && fromJSON(needs.prepare-workflow.outputs.runners)['self-hosted'] }}
    needs:
      - prepare-workflow
      - build-ci-deps
    uses: ./.github/workflows/test-action-linux.yml
    with:
      distro-slug: ubuntu-22.04
      nox-session: ci-test-onedir
      platform: linux
      arch: x86_64
      nox-version: 2022.8.7
      gh-actions-python-version: "3.10"
      testrun: ${{ needs.prepare-workflow.outputs.testrun }}
      salt-version: "${{ needs.prepare-workflow.outputs.salt-version }}"
      cache-prefix: ${{ needs.prepare-workflow.outputs.cache-seed }}|3.10.13
      skip-code-coverage: false
      skip-junit-reports: false
      workflow-slug: nightly
<<<<<<< HEAD
      timeout-minutes: ${{ fromJSON(needs.prepare-workflow.outputs.testrun)['type'] == 'full' && 180 || 360 }}
=======
      default-timeout: 360
      nox-archive-hash: "${{ needs.prepare-workflow.outputs.nox-archive-hash }}"
>>>>>>> 7e468053

  ubuntu-2204-arm64:
    name: Ubuntu 22.04 Arm64 Test
    if: ${{ fromJSON(needs.prepare-workflow.outputs.jobs)['test'] && fromJSON(needs.prepare-workflow.outputs.runners)['self-hosted'] }}
    needs:
      - prepare-workflow
      - build-ci-deps
    uses: ./.github/workflows/test-action-linux.yml
    with:
      distro-slug: ubuntu-22.04-arm64
      nox-session: ci-test-onedir
      platform: linux
      arch: arm64
      nox-version: 2022.8.7
      gh-actions-python-version: "3.10"
      testrun: ${{ needs.prepare-workflow.outputs.testrun }}
      salt-version: "${{ needs.prepare-workflow.outputs.salt-version }}"
      cache-prefix: ${{ needs.prepare-workflow.outputs.cache-seed }}|3.10.13
      skip-code-coverage: false
      skip-junit-reports: false
      workflow-slug: nightly
<<<<<<< HEAD
      timeout-minutes: ${{ fromJSON(needs.prepare-workflow.outputs.testrun)['type'] == 'full' && 180 || 360 }}
=======
      default-timeout: 360
      nox-archive-hash: "${{ needs.prepare-workflow.outputs.nox-archive-hash }}"
>>>>>>> 7e468053

  combine-all-code-coverage:
    name: Combine Code Coverage
    if: ${{ fromJSON(needs.prepare-workflow.outputs.testrun)['skip_code_coverage'] == false }}
    runs-on: ubuntu-latest
    needs:
      - prepare-workflow
      - build-ci-deps
      - windows-2016
      - windows-2019
      - windows-2022
      - macos-12
      - macos-13
      - macos-13-xlarge
      - almalinux-8
      - almalinux-9
      - amazonlinux-2
      - amazonlinux-2-arm64
      - amazonlinux-2023
      - amazonlinux-2023-arm64
      - archlinux-lts
      - centos-7
      - centosstream-8
      - centosstream-9
      - debian-10
      - debian-11
      - debian-11-arm64
      - debian-12
      - debian-12-arm64
      - fedora-37
      - fedora-38
      - opensuse-15
      - photonos-3
      - photonos-3-arm64
      - photonos-4
      - photonos-4-arm64
      - photonos-5
      - photonos-5-arm64
      - ubuntu-2004
      - ubuntu-2004-arm64
      - ubuntu-2204
      - ubuntu-2204-arm64
    steps:
      - uses: actions/checkout@v4

      - name: Set up Python 3.10
        uses: actions/setup-python@v4
        with:
          python-version: "3.10"

      - name: Setup Python Tools Scripts
        id: python-tools-scripts
        uses: ./.github/actions/setup-python-tools-scripts
        with:
          cache-prefix: ${{ needs.prepare-workflow.outputs.cache-seed }}-coverage

      - name: Install Nox
        run: |
          python3 -m pip install 'nox==2022.8.7'



      - name: Get coverage reports
        id: get-coverage-reports
        uses: actions/download-artifact@v3
        with:
          name: all-testrun-coverage-artifacts
          path: artifacts/coverage/

      - name: Display structure of downloaded files
        run: tree -a artifacts/

      - name: Install Codecov CLI
        run: |
          # We can't yet use tokenless uploads with the codecov CLI
          # python3 -m pip install codecov-cli
          #
          curl https://keybase.io/codecovsecurity/pgp_keys.asc | gpg --no-default-keyring --import
          curl -Os https://uploader.codecov.io/latest/linux/codecov
          curl -Os https://uploader.codecov.io/latest/linux/codecov.SHA256SUM
          curl -Os https://uploader.codecov.io/latest/linux/codecov.SHA256SUM.sig
          gpg --verify codecov.SHA256SUM.sig codecov.SHA256SUM
          shasum -a 256 -c codecov.SHA256SUM
          chmod +x codecov
          mv ./codecov /usr/local/bin/

      - name: Create XML Coverage Reports
        run: |
          nox --force-color -e create-xml-coverage-reports

      - name: Upload Code Coverage To Codecov
        run: |
          tools ci upload-coverage --commit-sha=${{ github.event.pull_request.head.sha || github.sha }} artifacts/coverage/

      - name: Combine Code Coverage
        run: |
          nox --force-color -e combine-coverage

      - name: Report Salt Code Coverage
        run: |
          nox --force-color -e coverage-report -- salt

      - name: Create Salt Code Coverage HTML Report
        run: |
          nox --force-color -e create-html-coverage-report -- salt

      - name: Create Salt Code Coverage HTML Report
        run: |
          nox --force-color -e create-html-coverage-report -- salt

      - name: Upload Salt Code Coverage HTML Report
        uses: actions/upload-artifact@v3
        with:
          name: code-coverage-salt-html-report
          path: artifacts/coverage/html/salt
          retention-days: 7
          if-no-files-found: error

      - name: Report Combined Code Coverage
        run: |
          nox --force-color -e coverage-report

      - name: Create Combined Code Coverage JSON Report
        run: |
          nox --force-color -e create-json-coverage-reports

      - name: Upload Combined Code Coverage JSON Report
        uses: actions/upload-artifact@v3
        with:
          name: code-coverage-full-json-report
          path: artifacts/coverage/coverage.json
          retention-days: 7
          if-no-files-found: error

      - name: Create Combined Code Coverage HTML Report
        run: |
          nox --force-color -e create-html-coverage-report

      - name: Upload Combined Code Coverage HTML Report
        uses: actions/upload-artifact@v3
        with:
          name: code-coverage-full-html-report
          path: artifacts/coverage/html/full
          retention-days: 7
          if-no-files-found: error

  build-src-repo:
    name: Build Repository
    environment: nightly
    runs-on:
      - self-hosted
      - linux
      - repo-nightly
    needs:
      - prepare-workflow
      - build-source-tarball
    strategy:
      fail-fast: false
      matrix:
        pkg-type:
          - src

    steps:
      - uses: actions/checkout@v4

      - name: Setup Python Tools Scripts
        uses: ./.github/actions/setup-python-tools-scripts
        with:
          cache-prefix: ${{ needs.prepare-workflow.outputs.cache-seed }}

      - name: Get Salt Project GitHub Actions Bot Environment
        run: |
          TOKEN=$(curl -sS -f -X PUT "http://169.254.169.254/latest/api/token" -H "X-aws-ec2-metadata-token-ttl-seconds: 30")
          SPB_ENVIRONMENT=$(curl -sS -f -H "X-aws-ec2-metadata-token: $TOKEN" http://169.254.169.254/latest/meta-data/tags/instance/spb:environment)
          echo "SPB_ENVIRONMENT=$SPB_ENVIRONMENT" >> "$GITHUB_ENV"

      - name: Download Source Tarball
        uses: actions/download-artifact@v3
        with:
          name: salt-${{ needs.prepare-workflow.outputs.salt-version }}.tar.gz
          path: artifacts/pkgs/incoming

      - name: Setup GnuPG
        run: |
          sudo install -d -m 0700 -o "$(id -u)" -g "$(id -g)" /run/gpg
          GNUPGHOME="$(mktemp -d -p /run/gpg)"
          echo "GNUPGHOME=${GNUPGHOME}" >> "$GITHUB_ENV"
          cat <<EOF > "${GNUPGHOME}/gpg.conf"
          batch
          no-tty
          pinentry-mode loopback
          EOF

      - name: Get Secrets
        env:
          SECRETS_KEY: ${{ secrets.SECRETS_KEY }}
        run: |
          SECRETS_KEY_FILE=$(mktemp /tmp/output.XXXXXXXXXX)
          echo "$SECRETS_KEY" > "$SECRETS_KEY_FILE"
          aws --region us-west-2 secretsmanager get-secret-value --secret-id /cmbu-saltstack/signing/repo-signing-keys-sha256-2023 \
            --query SecretString --output text | jq .default_key -r | base64 -d \
            | gpg --passphrase-file "${SECRETS_KEY_FILE}" -d - \
            | gpg --import -
          sync
          aws --region us-west-2 secretsmanager get-secret-value --secret-id /cmbu-saltstack/signing/repo-signing-keys-sha256-2023 \
            --query SecretString --output text| jq .default_passphrase -r | base64 -d \
            | gpg --passphrase-file "${SECRETS_KEY_FILE}" -o "${GNUPGHOME}/passphrase" -d -
          sync
          rm "$SECRETS_KEY_FILE"
          echo "passphrase-file ${GNUPGHOME}/passphrase" >> "${GNUPGHOME}/gpg.conf"

      - name: Create Repository Path
        run: |
          mkdir -p artifacts/pkgs/repo

      - name: Create Repository
        run: |
          tools pkg repo create src --key-id=64CBBC8173D76B3F --nightly-build-from=${{ github.ref_name }} \
            --salt-version=${{ needs.prepare-workflow.outputs.salt-version }} \
            --incoming=artifacts/pkgs/incoming --repo-path=artifacts/pkgs/repo

      - name: Copy Files For Source Only Artifact Uploads
        run: |
          mkdir artifacts/src
          find artifacts/pkgs/repo -type f -print -exec cp {} artifacts/src \;

      - name: Upload Standalone Repository As An Artifact
        uses: actions/upload-artifact@v3
        with:
          name: salt-${{ needs.prepare-workflow.outputs.salt-version }}-nightly-src-repo
          path: |
            artifacts/src/salt-${{ needs.prepare-workflow.outputs.salt-version }}.tar.gz
            artifacts/src/salt-${{ needs.prepare-workflow.outputs.salt-version }}.tar.gz.*
            artifacts/src/*-GPG-*
          retention-days: 7
          if-no-files-found: error

      - name: Upload Repository As An Artifact
        uses: ./.github/actions/upload-artifact
        with:
          name: salt-${{ needs.prepare-workflow.outputs.salt-version }}-nightly-repo
          path: artifacts/pkgs/repo/*
          retention-days: 7
          if-no-files-found: error
          archive-name: src-repo

  build-deb-repo:
    name: Build Repository
    environment: nightly
    runs-on:
      - self-hosted
      - linux
      - repo-nightly
    needs:
      - prepare-workflow
      - build-pkgs-onedir
    strategy:
      fail-fast: false
      matrix:
        include:
          - pkg-type: deb
            distro: debian
            version: "10"
            arch: x86_64
          - pkg-type: deb
            distro: debian
            version: "10"
            arch: arm64
          - pkg-type: deb
            distro: debian
            version: "11"
            arch: x86_64
          - pkg-type: deb
            distro: debian
            version: "11"
            arch: arm64
          - pkg-type: deb
            distro: debian
            version: "12"
            arch: x86_64
          - pkg-type: deb
            distro: debian
            version: "12"
            arch: arm64
          - pkg-type: deb
            distro: ubuntu
            version: "20.04"
            arch: x86_64
          - pkg-type: deb
            distro: ubuntu
            version: "20.04"
            arch: arm64
          - pkg-type: deb
            distro: ubuntu
            version: "22.04"
            arch: x86_64
          - pkg-type: deb
            distro: ubuntu
            version: "22.04"
            arch: arm64

    steps:
      - uses: actions/checkout@v4

      - name: Download System Dependencies
        run: |
          sudo apt update
          sudo apt install -y devscripts apt-utils

      - name: Setup Python Tools Scripts
        uses: ./.github/actions/setup-python-tools-scripts
        with:
          cache-prefix: ${{ needs.prepare-workflow.outputs.cache-seed }}

      - name: Get Salt Project GitHub Actions Bot Environment
        run: |
          TOKEN=$(curl -sS -f -X PUT "http://169.254.169.254/latest/api/token" -H "X-aws-ec2-metadata-token-ttl-seconds: 30")
          SPB_ENVIRONMENT=$(curl -sS -f -H "X-aws-ec2-metadata-token: $TOKEN" http://169.254.169.254/latest/meta-data/tags/instance/spb:environment)
          echo "SPB_ENVIRONMENT=$SPB_ENVIRONMENT" >> "$GITHUB_ENV"

      - name: Download DEB Packages
        uses: actions/download-artifact@v3
        with:
          name: salt-${{ needs.prepare-workflow.outputs.salt-version }}-${{ matrix.arch }}-deb
          path: artifacts/pkgs/incoming

      - name: Setup GnuPG
        run: |
          sudo install -d -m 0700 -o "$(id -u)" -g "$(id -g)" /run/gpg
          GNUPGHOME="$(mktemp -d -p /run/gpg)"
          echo "GNUPGHOME=${GNUPGHOME}" >> "$GITHUB_ENV"
          cat <<EOF > "${GNUPGHOME}/gpg.conf"
          batch
          no-tty
          pinentry-mode loopback
          EOF

      - name: Get Secrets
        env:
          SECRETS_KEY: ${{ secrets.SECRETS_KEY }}
        run: |
          SECRETS_KEY_FILE=$(mktemp /tmp/output.XXXXXXXXXX)
          echo "$SECRETS_KEY" > "$SECRETS_KEY_FILE"
          aws --region us-west-2 secretsmanager get-secret-value --secret-id /cmbu-saltstack/signing/repo-signing-keys-sha256-2023 \
            --query SecretString --output text | jq .default_key -r | base64 -d \
            | gpg --passphrase-file "${SECRETS_KEY_FILE}" -d - \
            | gpg --import -
          sync
          aws --region us-west-2 secretsmanager get-secret-value --secret-id /cmbu-saltstack/signing/repo-signing-keys-sha256-2023 \
            --query SecretString --output text| jq .default_passphrase -r | base64 -d \
            | gpg --passphrase-file "${SECRETS_KEY_FILE}" -o "${GNUPGHOME}/passphrase" -d -
          sync
          rm "$SECRETS_KEY_FILE"
          echo "passphrase-file ${GNUPGHOME}/passphrase" >> "${GNUPGHOME}/gpg.conf"

      - name: Create Repository Path
        run: |
          mkdir -p artifacts/pkgs/repo

      - name: Create Repository
        run: |
          tools pkg repo create deb --key-id=64CBBC8173D76B3F --distro-arch=${{ matrix.arch }} --nightly-build-from=${{ github.ref_name }} \
            --salt-version=${{ needs.prepare-workflow.outputs.salt-version }} \
            --distro=${{ matrix.distro }} --distro-version=${{ matrix.version }} \
            --incoming=artifacts/pkgs/incoming --repo-path=artifacts/pkgs/repo

      - name: Upload Repository As An Artifact
        uses: ./.github/actions/upload-artifact
        with:
          name: salt-${{ needs.prepare-workflow.outputs.salt-version }}-nightly-repo
          path: artifacts/pkgs/repo/*
          retention-days: 7
          if-no-files-found: error
          archive-name: ${{ matrix.distro }}-${{ matrix.version }}-${{ matrix.arch }}-repo

  build-rpm-repo:
    name: Build Repository
    environment: nightly
    runs-on:
      - self-hosted
      - linux
      - repo-nightly
    needs:
      - prepare-workflow
      - build-pkgs-onedir
    strategy:
      fail-fast: false
      matrix:
        include:
          - pkg-type: rpm
            distro: amazon
            version: "2"
            arch: x86_64
          - pkg-type: rpm
            distro: amazon
            version: "2"
            arch: arm64
          - pkg-type: rpm
            distro: amazon
            version: "2"
            arch: aarch64
          - pkg-type: rpm
            distro: amazon
            version: "2023"
            arch: x86_64
          - pkg-type: rpm
            distro: amazon
            version: "2023"
            arch: arm64
          - pkg-type: rpm
            distro: amazon
            version: "2023"
            arch: aarch64
          - pkg-type: rpm
            distro: redhat
            version: "7"
            arch: x86_64
          - pkg-type: rpm
            distro: redhat
            version: "7"
            arch: arm64
          - pkg-type: rpm
            distro: redhat
            version: "7"
            arch: aarch64
          - pkg-type: rpm
            distro: redhat
            version: "8"
            arch: x86_64
          - pkg-type: rpm
            distro: redhat
            version: "8"
            arch: arm64
          - pkg-type: rpm
            distro: redhat
            version: "8"
            arch: aarch64
          - pkg-type: rpm
            distro: redhat
            version: "9"
            arch: x86_64
          - pkg-type: rpm
            distro: redhat
            version: "9"
            arch: arm64
          - pkg-type: rpm
            distro: redhat
            version: "9"
            arch: aarch64
          - pkg-type: rpm
            distro: fedora
            version: "36"
            arch: x86_64
          - pkg-type: rpm
            distro: fedora
            version: "36"
            arch: arm64
          - pkg-type: rpm
            distro: fedora
            version: "36"
            arch: aarch64
          - pkg-type: rpm
            distro: fedora
            version: "37"
            arch: x86_64
          - pkg-type: rpm
            distro: fedora
            version: "37"
            arch: arm64
          - pkg-type: rpm
            distro: fedora
            version: "37"
            arch: aarch64
          - pkg-type: rpm
            distro: fedora
            version: "38"
            arch: x86_64
          - pkg-type: rpm
            distro: fedora
            version: "38"
            arch: arm64
          - pkg-type: rpm
            distro: fedora
            version: "38"
            arch: aarch64
          - pkg-type: rpm
            distro: photon
            version: "3"
            arch: x86_64
          - pkg-type: rpm
            distro: photon
            version: "3"
            arch: arm64
          - pkg-type: rpm
            distro: photon
            version: "3"
            arch: aarch64
          - pkg-type: rpm
            distro: photon
            version: "4"
            arch: x86_64
          - pkg-type: rpm
            distro: photon
            version: "4"
            arch: arm64
          - pkg-type: rpm
            distro: photon
            version: "4"
            arch: aarch64
          - pkg-type: rpm
            distro: photon
            version: "5"
            arch: x86_64
          - pkg-type: rpm
            distro: photon
            version: "5"
            arch: arm64
          - pkg-type: rpm
            distro: photon
            version: "5"
            arch: aarch64

    steps:
      - uses: actions/checkout@v4

      - name: Download System Dependencies
        run: |
          sudo apt update
          sudo apt install -y rpm

      - name: Setup Python Tools Scripts
        uses: ./.github/actions/setup-python-tools-scripts
        with:
          cache-prefix: ${{ needs.prepare-workflow.outputs.cache-seed }}

      - name: Get Salt Project GitHub Actions Bot Environment
        run: |
          TOKEN=$(curl -sS -f -X PUT "http://169.254.169.254/latest/api/token" -H "X-aws-ec2-metadata-token-ttl-seconds: 30")
          SPB_ENVIRONMENT=$(curl -sS -f -H "X-aws-ec2-metadata-token: $TOKEN" http://169.254.169.254/latest/meta-data/tags/instance/spb:environment)
          echo "SPB_ENVIRONMENT=$SPB_ENVIRONMENT" >> "$GITHUB_ENV"

      - name: Download RPM Packages
        uses: actions/download-artifact@v3
        with:
          name: salt-${{ needs.prepare-workflow.outputs.salt-version }}-${{ matrix.arch }}-rpm
          path: artifacts/pkgs/incoming

      - name: Setup GnuPG
        run: |
          sudo install -d -m 0700 -o "$(id -u)" -g "$(id -g)" /run/gpg
          GNUPGHOME="$(mktemp -d -p /run/gpg)"
          echo "GNUPGHOME=${GNUPGHOME}" >> "$GITHUB_ENV"
          cat <<EOF > "${GNUPGHOME}/gpg.conf"
          batch
          no-tty
          pinentry-mode loopback
          EOF

      - name: Get Secrets
        env:
          SECRETS_KEY: ${{ secrets.SECRETS_KEY }}
        run: |
          SECRETS_KEY_FILE=$(mktemp /tmp/output.XXXXXXXXXX)
          echo "$SECRETS_KEY" > "$SECRETS_KEY_FILE"
          aws --region us-west-2 secretsmanager get-secret-value --secret-id /cmbu-saltstack/signing/repo-signing-keys-sha256-2023 \
            --query SecretString --output text | jq .default_key -r | base64 -d \
            | gpg --passphrase-file "${SECRETS_KEY_FILE}" -d - \
            | gpg --import -
          sync
          aws --region us-west-2 secretsmanager get-secret-value --secret-id /cmbu-saltstack/signing/repo-signing-keys-sha256-2023 \
            --query SecretString --output text| jq .default_passphrase -r | base64 -d \
            | gpg --passphrase-file "${SECRETS_KEY_FILE}" -o "${GNUPGHOME}/passphrase" -d -
          sync
          rm "$SECRETS_KEY_FILE"
          echo "passphrase-file ${GNUPGHOME}/passphrase" >> "${GNUPGHOME}/gpg.conf"

      - name: Create Repository Path
        run: |
          mkdir -p artifacts/pkgs/repo

      - name: Create Repository
        env:
          SALT_REPO_DOMAIN_RELEASE: ${{ vars.SALT_REPO_DOMAIN_RELEASE || 'repo.saltproject.io' }}
          SALT_REPO_DOMAIN_STAGING: ${{ vars.SALT_REPO_DOMAIN_STAGING || 'staging.repo.saltproject.io' }}
        run: |
          tools pkg repo create rpm --key-id=64CBBC8173D76B3F --distro-arch=${{ matrix.arch }} --nightly-build-from=${{ github.ref_name }} \
            --salt-version=${{ needs.prepare-workflow.outputs.salt-version }} \
            --distro=${{ matrix.distro }} --distro-version=${{ matrix.version }} \
            --incoming=artifacts/pkgs/incoming --repo-path=artifacts/pkgs/repo

      - name: Upload Repository As An Artifact
        uses: ./.github/actions/upload-artifact
        with:
          name: salt-${{ needs.prepare-workflow.outputs.salt-version }}-nightly-repo
          path: artifacts/pkgs/repo/*
          retention-days: 7
          if-no-files-found: error
          archive-name: ${{ matrix.distro }}-${{ matrix.version }}-${{ matrix.arch }}-repo

  build-windows-repo:
    name: Build Repository
    environment: nightly
    runs-on:
      - self-hosted
      - linux
      - repo-nightly
    needs:
      - prepare-workflow
      - build-pkgs-onedir
    strategy:
      fail-fast: false
      matrix:
        pkg-type:
          - windows

    steps:
      - uses: actions/checkout@v4

      - name: Setup Python Tools Scripts
        uses: ./.github/actions/setup-python-tools-scripts
        with:
          cache-prefix: ${{ needs.prepare-workflow.outputs.cache-seed }}

      - name: Get Salt Project GitHub Actions Bot Environment
        run: |
          TOKEN=$(curl -sS -f -X PUT "http://169.254.169.254/latest/api/token" -H "X-aws-ec2-metadata-token-ttl-seconds: 30")
          SPB_ENVIRONMENT=$(curl -sS -f -H "X-aws-ec2-metadata-token: $TOKEN" http://169.254.169.254/latest/meta-data/tags/instance/spb:environment)
          echo "SPB_ENVIRONMENT=$SPB_ENVIRONMENT" >> "$GITHUB_ENV"

      - name: Download Windows NSIS x86 Packages
        uses: actions/download-artifact@v3
        with:
          name: salt-${{ needs.prepare-workflow.outputs.salt-version }}-x86-NSIS
          path: artifacts/pkgs/incoming

      - name: Download Windows MSI x86 Packages
        uses: actions/download-artifact@v3
        with:
          name: salt-${{ needs.prepare-workflow.outputs.salt-version }}-x86-MSI
          path: artifacts/pkgs/incoming

      - name: Download Windows NSIS amd64 Packages
        uses: actions/download-artifact@v3
        with:
          name: salt-${{ needs.prepare-workflow.outputs.salt-version }}-amd64-NSIS
          path: artifacts/pkgs/incoming

      - name: Download Windows MSI amd64 Packages
        uses: actions/download-artifact@v3
        with:
          name: salt-${{ needs.prepare-workflow.outputs.salt-version }}-amd64-MSI
          path: artifacts/pkgs/incoming

      - name: Setup GnuPG
        run: |
          sudo install -d -m 0700 -o "$(id -u)" -g "$(id -g)" /run/gpg
          GNUPGHOME="$(mktemp -d -p /run/gpg)"
          echo "GNUPGHOME=${GNUPGHOME}" >> "$GITHUB_ENV"
          cat <<EOF > "${GNUPGHOME}/gpg.conf"
          batch
          no-tty
          pinentry-mode loopback
          EOF

      - name: Get Secrets
        env:
          SECRETS_KEY: ${{ secrets.SECRETS_KEY }}
        run: |
          SECRETS_KEY_FILE=$(mktemp /tmp/output.XXXXXXXXXX)
          echo "$SECRETS_KEY" > "$SECRETS_KEY_FILE"
          aws --region us-west-2 secretsmanager get-secret-value --secret-id /cmbu-saltstack/signing/repo-signing-keys-sha256-2023 \
            --query SecretString --output text | jq .default_key -r | base64 -d \
            | gpg --passphrase-file "${SECRETS_KEY_FILE}" -d - \
            | gpg --import -
          sync
          aws --region us-west-2 secretsmanager get-secret-value --secret-id /cmbu-saltstack/signing/repo-signing-keys-sha256-2023 \
            --query SecretString --output text| jq .default_passphrase -r | base64 -d \
            | gpg --passphrase-file "${SECRETS_KEY_FILE}" -o "${GNUPGHOME}/passphrase" -d -
          sync
          rm "$SECRETS_KEY_FILE"
          echo "passphrase-file ${GNUPGHOME}/passphrase" >> "${GNUPGHOME}/gpg.conf"

      - name: Create Repository Path
        run: |
          mkdir -p artifacts/pkgs/repo

      - name: Create Repository
        run: |
          tools pkg repo create windows --key-id=64CBBC8173D76B3F --nightly-build-from=${{ github.ref_name }} \
            --salt-version=${{ needs.prepare-workflow.outputs.salt-version }} \
            --incoming=artifacts/pkgs/incoming --repo-path=artifacts/pkgs/repo

      - name: Upload Repository As An Artifact
        uses: ./.github/actions/upload-artifact
        with:
          name: salt-${{ needs.prepare-workflow.outputs.salt-version }}-nightly-repo
          path: artifacts/pkgs/repo/*
          retention-days: 7
          if-no-files-found: error
          archive-name: windows-repo

  build-macos-repo:
    name: Build Repository
    environment: nightly
    runs-on:
      - self-hosted
      - linux
      - repo-nightly
    needs:
      - prepare-workflow
      - build-pkgs-onedir
    strategy:
      fail-fast: false
      matrix:
        pkg-type:
          - macos

    steps:
      - uses: actions/checkout@v4

      - name: Setup Python Tools Scripts
        uses: ./.github/actions/setup-python-tools-scripts
        with:
          cache-prefix: ${{ needs.prepare-workflow.outputs.cache-seed }}

      - name: Get Salt Project GitHub Actions Bot Environment
        run: |
          TOKEN=$(curl -sS -f -X PUT "http://169.254.169.254/latest/api/token" -H "X-aws-ec2-metadata-token-ttl-seconds: 30")
          SPB_ENVIRONMENT=$(curl -sS -f -H "X-aws-ec2-metadata-token: $TOKEN" http://169.254.169.254/latest/meta-data/tags/instance/spb:environment)
          echo "SPB_ENVIRONMENT=$SPB_ENVIRONMENT" >> "$GITHUB_ENV"

      - name: Download macOS x86_64 Packages
        uses: actions/download-artifact@v3
        with:
          name: salt-${{ needs.prepare-workflow.outputs.salt-version }}-x86_64-macos
          path: artifacts/pkgs/incoming

      - name: Download macOS Arch64 Packages
        uses: actions/download-artifact@v3
        with:
          name: salt-${{ needs.prepare-workflow.outputs.salt-version }}-arm64-macos
          path: artifacts/pkgs/incoming

      - name: Setup GnuPG
        run: |
          sudo install -d -m 0700 -o "$(id -u)" -g "$(id -g)" /run/gpg
          GNUPGHOME="$(mktemp -d -p /run/gpg)"
          echo "GNUPGHOME=${GNUPGHOME}" >> "$GITHUB_ENV"
          cat <<EOF > "${GNUPGHOME}/gpg.conf"
          batch
          no-tty
          pinentry-mode loopback
          EOF

      - name: Get Secrets
        env:
          SECRETS_KEY: ${{ secrets.SECRETS_KEY }}
        run: |
          SECRETS_KEY_FILE=$(mktemp /tmp/output.XXXXXXXXXX)
          echo "$SECRETS_KEY" > "$SECRETS_KEY_FILE"
          aws --region us-west-2 secretsmanager get-secret-value --secret-id /cmbu-saltstack/signing/repo-signing-keys-sha256-2023 \
            --query SecretString --output text | jq .default_key -r | base64 -d \
            | gpg --passphrase-file "${SECRETS_KEY_FILE}" -d - \
            | gpg --import -
          sync
          aws --region us-west-2 secretsmanager get-secret-value --secret-id /cmbu-saltstack/signing/repo-signing-keys-sha256-2023 \
            --query SecretString --output text| jq .default_passphrase -r | base64 -d \
            | gpg --passphrase-file "${SECRETS_KEY_FILE}" -o "${GNUPGHOME}/passphrase" -d -
          sync
          rm "$SECRETS_KEY_FILE"
          echo "passphrase-file ${GNUPGHOME}/passphrase" >> "${GNUPGHOME}/gpg.conf"

      - name: Create Repository Path
        run: |
          mkdir -p artifacts/pkgs/repo

      - name: Create Repository
        run: |
          tools pkg repo create macos --key-id=64CBBC8173D76B3F --nightly-build-from=${{ github.ref_name }} \
            --salt-version=${{ needs.prepare-workflow.outputs.salt-version }} \
            --incoming=artifacts/pkgs/incoming --repo-path=artifacts/pkgs/repo

      - name: Upload Repository As An Artifact
        uses: ./.github/actions/upload-artifact
        with:
          name: salt-${{ needs.prepare-workflow.outputs.salt-version }}-nightly-repo
          path: artifacts/pkgs/repo/*
          retention-days: 7
          if-no-files-found: error
          archive-name: macos-repo

  build-onedir-repo:
    name: Build Repository
    environment: nightly
    runs-on:
      - self-hosted
      - linux
      - repo-nightly
    needs:
      - prepare-workflow
      - build-salt-onedir
    strategy:
      fail-fast: false
      matrix:
        pkg-type:
          - onedir

    steps:
      - uses: actions/checkout@v4

      - name: Setup Python Tools Scripts
        uses: ./.github/actions/setup-python-tools-scripts
        with:
          cache-prefix: ${{ needs.prepare-workflow.outputs.cache-seed }}

      - name: Get Salt Project GitHub Actions Bot Environment
        run: |
          TOKEN=$(curl -sS -f -X PUT "http://169.254.169.254/latest/api/token" -H "X-aws-ec2-metadata-token-ttl-seconds: 30")
          SPB_ENVIRONMENT=$(curl -sS -f -H "X-aws-ec2-metadata-token: $TOKEN" http://169.254.169.254/latest/meta-data/tags/instance/spb:environment)
          echo "SPB_ENVIRONMENT=$SPB_ENVIRONMENT" >> "$GITHUB_ENV"

      - name: Download Linux x86_64 Onedir Archive
        uses: actions/download-artifact@v3
        with:
          name: salt-${{ needs.prepare-workflow.outputs.salt-version }}-onedir-linux-x86_64.tar.xz
          path: artifacts/pkgs/incoming

      - name: Download Linux arm64 Onedir Archive
        uses: actions/download-artifact@v3
        with:
          name: salt-${{ needs.prepare-workflow.outputs.salt-version }}-onedir-linux-arm64.tar.xz
          path: artifacts/pkgs/incoming

      - name: Download macOS x86_64 Onedir Archive
        uses: actions/download-artifact@v3
        with:
          name: salt-${{ needs.prepare-workflow.outputs.salt-version }}-onedir-macos-x86_64.tar.xz
          path: artifacts/pkgs/incoming

      - name: Download macOS arm64 Onedir Archive
        uses: actions/download-artifact@v3
        with:
          name: salt-${{ needs.prepare-workflow.outputs.salt-version }}-onedir-macos-arm64.tar.xz
          path: artifacts/pkgs/incoming

      - name: Download Windows amd64 Onedir Archive
        uses: actions/download-artifact@v3
        with:
          name: salt-${{ needs.prepare-workflow.outputs.salt-version }}-onedir-windows-amd64.tar.xz
          path: artifacts/pkgs/incoming

      - name: Download Windows amd64 Onedir Archive(zip)
        uses: actions/download-artifact@v3
        with:
          name: salt-${{ needs.prepare-workflow.outputs.salt-version }}-onedir-windows-amd64.zip
          path: artifacts/pkgs/incoming

      - name: Download Windows x86 Onedir Archive
        uses: actions/download-artifact@v3
        with:
          name: salt-${{ needs.prepare-workflow.outputs.salt-version }}-onedir-windows-x86.tar.xz
          path: artifacts/pkgs/incoming

      - name: Download Windows amd64 Onedir Archive(zip)
        uses: actions/download-artifact@v3
        with:
          name: salt-${{ needs.prepare-workflow.outputs.salt-version }}-onedir-windows-x86.zip
          path: artifacts/pkgs/incoming

      - name: Setup GnuPG
        run: |
          sudo install -d -m 0700 -o "$(id -u)" -g "$(id -g)" /run/gpg
          GNUPGHOME="$(mktemp -d -p /run/gpg)"
          echo "GNUPGHOME=${GNUPGHOME}" >> "$GITHUB_ENV"
          cat <<EOF > "${GNUPGHOME}/gpg.conf"
          batch
          no-tty
          pinentry-mode loopback
          EOF

      - name: Get Secrets
        env:
          SECRETS_KEY: ${{ secrets.SECRETS_KEY }}
        run: |
          SECRETS_KEY_FILE=$(mktemp /tmp/output.XXXXXXXXXX)
          echo "$SECRETS_KEY" > "$SECRETS_KEY_FILE"
          aws --region us-west-2 secretsmanager get-secret-value --secret-id /cmbu-saltstack/signing/repo-signing-keys-sha256-2023 \
            --query SecretString --output text | jq .default_key -r | base64 -d \
            | gpg --passphrase-file "${SECRETS_KEY_FILE}" -d - \
            | gpg --import -
          sync
          aws --region us-west-2 secretsmanager get-secret-value --secret-id /cmbu-saltstack/signing/repo-signing-keys-sha256-2023 \
            --query SecretString --output text| jq .default_passphrase -r | base64 -d \
            | gpg --passphrase-file "${SECRETS_KEY_FILE}" -o "${GNUPGHOME}/passphrase" -d -
          sync
          rm "$SECRETS_KEY_FILE"
          echo "passphrase-file ${GNUPGHOME}/passphrase" >> "${GNUPGHOME}/gpg.conf"

      - name: Create Repository Path
        run: |
          mkdir -p artifacts/pkgs/repo

      - name: Create Repository
        run: |
          tools pkg repo create onedir --key-id=64CBBC8173D76B3F --nightly-build-from=${{ github.ref_name }} \
            --salt-version=${{ needs.prepare-workflow.outputs.salt-version }} \
            --incoming=artifacts/pkgs/incoming --repo-path=artifacts/pkgs/repo

      - name: Upload Repository As An Artifact
        uses: ./.github/actions/upload-artifact
        with:
          name: salt-${{ needs.prepare-workflow.outputs.salt-version }}-nightly-repo
          path: artifacts/pkgs/repo/*
          retention-days: 7
          if-no-files-found: error
          archive-name: onedir-repo

  publish-repositories:
    name: Publish Repositories
    if: ${{ always() && ! failure() && ! cancelled() }}
    runs-on:
      - self-hosted
      - linux
      - repo-nightly
    environment: nightly
    needs:
      - prepare-workflow
      - build-src-repo
      - build-deb-repo
      - build-rpm-repo
      - build-windows-repo
      - build-macos-repo
      - build-onedir-repo
      - build-ci-deps
      - windows-2016
      - windows-2019
      - windows-2022
      - macos-12
      - macos-13
      - macos-13-xlarge
      - almalinux-8
      - almalinux-9
      - amazonlinux-2
      - amazonlinux-2-arm64
      - amazonlinux-2023
      - amazonlinux-2023-arm64
      - archlinux-lts
      - centos-7
      - centosstream-8
      - centosstream-9
      - debian-10
      - debian-11
      - debian-11-arm64
      - debian-12
      - debian-12-arm64
      - fedora-37
      - fedora-38
      - opensuse-15
      - photonos-3
      - photonos-3-arm64
      - photonos-4
      - photonos-4-arm64
      - photonos-5
      - photonos-5-arm64
      - ubuntu-2004
      - ubuntu-2004-arm64
      - ubuntu-2204
      - ubuntu-2204-arm64

    steps:
      - uses: actions/checkout@v4

      - name: Get Salt Project GitHub Actions Bot Environment
        run: |
          TOKEN=$(curl -sS -f -X PUT "http://169.254.169.254/latest/api/token" -H "X-aws-ec2-metadata-token-ttl-seconds: 30")
          SPB_ENVIRONMENT=$(curl -sS -f -H "X-aws-ec2-metadata-token: $TOKEN" http://169.254.169.254/latest/meta-data/tags/instance/spb:environment)
          echo "SPB_ENVIRONMENT=$SPB_ENVIRONMENT" >> "$GITHUB_ENV"

      - name: Setup Python Tools Scripts
        uses: ./.github/actions/setup-python-tools-scripts
        with:
          cache-prefix: ${{ needs.prepare-workflow.outputs.cache-seed }}

      - name: Download Repository Artifact
        uses: actions/download-artifact@v3
        with:
          name: salt-${{ needs.prepare-workflow.outputs.salt-version }}-nightly-repo
          path: repo/

      - name: Decompress Repository Artifacts
        run: |
          find repo/ -type f -name '*.tar.gz' -print -exec tar xvf {} \;
          find repo/ -type f -name '*.tar.gz' -print -exec rm -f {} \;

      - name: Show Repository
        run: |
          tree -a artifacts/pkgs/repo/

      - name: Upload Repository Contents (nightly)
        env:
          SALT_REPO_DOMAIN_RELEASE: ${{ vars.SALT_REPO_DOMAIN_RELEASE || 'repo.saltproject.io' }}
          SALT_REPO_DOMAIN_STAGING: ${{ vars.SALT_REPO_DOMAIN_STAGING || 'staging.repo.saltproject.io' }}
        run: |
          tools pkg repo publish nightly --salt-version=${{ needs.prepare-workflow.outputs.salt-version }} artifacts/pkgs/repo/

  set-pipeline-exit-status:
    # This step is just so we can make github require this step, to pass checks
    # on a pull request instead of requiring all
    name: Set the ${{ github.workflow }} Pipeline Exit Status
    if: always()
    runs-on: ubuntu-latest
    environment: nightly
    needs:
      - workflow-requirements
      - trigger-branch-nightly-builds
      - prepare-workflow
      - pre-commit
      - lint
      - build-docs
      - build-deps-onedir
      - build-salt-onedir
      - build-pkgs-src
      - combine-all-code-coverage
      - publish-repositories
      - amazonlinux-2-pkg-tests
      - amazonlinux-2-arm64-pkg-tests
      - amazonlinux-2023-pkg-tests
      - amazonlinux-2023-arm64-pkg-tests
      - centos-7-pkg-tests
      - centosstream-8-pkg-tests
      - centosstream-9-pkg-tests
      - centosstream-9-arm64-pkg-tests
      - debian-10-pkg-tests
      - debian-11-pkg-tests
      - debian-11-arm64-pkg-tests
      - debian-12-pkg-tests
      - debian-12-arm64-pkg-tests
      - photonos-3-pkg-tests
      - photonos-3-arm64-pkg-tests
      - photonos-4-pkg-tests
      - photonos-4-arm64-pkg-tests
      - photonos-5-pkg-tests
      - photonos-5-arm64-pkg-tests
      - ubuntu-2004-pkg-tests
      - ubuntu-2004-arm64-pkg-tests
      - ubuntu-2204-pkg-tests
      - ubuntu-2204-arm64-pkg-tests
      - macos-12-pkg-tests
      - macos-13-pkg-tests
      - macos-13-xlarge-pkg-tests
      - windows-2016-nsis-pkg-tests
      - windows-2016-msi-pkg-tests
      - windows-2019-nsis-pkg-tests
      - windows-2019-msi-pkg-tests
      - windows-2022-nsis-pkg-tests
      - windows-2022-msi-pkg-tests
    steps:
      - name: Get workflow information
        id: get-workflow-info
        uses: technote-space/workflow-conclusion-action@v3

      - name: Notify Slack
        id: slack
        if: always()
        uses: slackapi/slack-github-action@v1.24.0
        with:
          payload: |
            {
              "attachments": [
                {
                  "fallback": "${{ github.workflow }} Workflow build result for the `${{ github.ref_name }}` branch(attempt: ${{ github.run_attempt }}): `${{ steps.get-workflow-info.outputs.conclusion }}`\n${{ github.server_url }}/${{ github.repository }}/actions/runs/${{ github.run_id }}",
                  "color": "${{ steps.get-workflow-info.outputs.conclusion != 'success' && 'ff3d00' || '00e676' }}",
                  "fields": [
                    {
                      "title": "Workflow",
                      "short": true,
                      "value": "${{ github.workflow }}",
                      "type": "mrkdwn"
                    },
                    {
                      "title": "Workflow Run",
                      "short": true,
                      "value": "<${{ github.server_url }}/${{ github.repository }}/actions/runs/${{ github.run_id }}|${{ github.run_id }}>",
                      "type": "mrkdwn"
                    },
                    {
                      "title": "Branch",
                      "short": true,
                      "value": "${{ github.ref_name }}",
                      "type": "mrkdwn"
                    },
                    {
                      "title": "Commit",
                      "short": true,
                      "value": "<${{ github.server_url }}/${{ github.repository }}/commit/${{ github.sha }}|${{ github.sha }}>",
                      "type": "mrkdwn"
                    },
                    {
                      "title": "Attempt",
                      "short": true,
                      "value": "${{ github.run_attempt }}",
                      "type": "mrkdwn"
                    },
                    {
                      "title": "Status",
                      "short": true,
                      "value": "${{ steps.get-workflow-info.outputs.conclusion }}",
                      "type": "mrkdwn"
                    }
                  ],
                  "author_name": "${{ github.event.sender.login }}",
                  "author_link": "${{ github.event.sender.html_url }}",
                  "author_icon": "${{ github.event.sender.avatar_url }}"
                }
              ]
            }
        env:
          SLACK_WEBHOOK_URL: ${{ secrets.SLACK_WEBHOOK_URL }}
          SLACK_WEBHOOK_TYPE: INCOMING_WEBHOOK

      - name: Set Pipeline Exit Status
        shell: bash
        run: |
          if [ "${{ steps.get-workflow-info.outputs.conclusion }}" != "success" ]; then
            exit 1
          else
            exit 0
          fi

      - name: Done
        if: always()
        run:
          echo "All worflows finished"<|MERGE_RESOLUTION|>--- conflicted
+++ resolved
@@ -1324,12 +1324,8 @@
       skip-code-coverage: false
       skip-junit-reports: false
       workflow-slug: nightly
-<<<<<<< HEAD
       timeout-minutes: ${{ fromJSON(needs.prepare-workflow.outputs.testrun)['type'] == 'full' && 210 || 360 }}
-=======
-      default-timeout: 360
-      nox-archive-hash: "${{ needs.prepare-workflow.outputs.nox-archive-hash }}"
->>>>>>> 7e468053
+      nox-archive-hash: "${{ needs.prepare-workflow.outputs.nox-archive-hash }}"
 
   windows-2019:
     name: Windows 2019 Test
@@ -1351,12 +1347,8 @@
       skip-code-coverage: false
       skip-junit-reports: false
       workflow-slug: nightly
-<<<<<<< HEAD
       timeout-minutes: ${{ fromJSON(needs.prepare-workflow.outputs.testrun)['type'] == 'full' && 210 || 360 }}
-=======
-      default-timeout: 360
-      nox-archive-hash: "${{ needs.prepare-workflow.outputs.nox-archive-hash }}"
->>>>>>> 7e468053
+      nox-archive-hash: "${{ needs.prepare-workflow.outputs.nox-archive-hash }}"
 
   windows-2022:
     name: Windows 2022 Test
@@ -1378,12 +1370,8 @@
       skip-code-coverage: false
       skip-junit-reports: false
       workflow-slug: nightly
-<<<<<<< HEAD
       timeout-minutes: ${{ fromJSON(needs.prepare-workflow.outputs.testrun)['type'] == 'full' && 210 || 360 }}
-=======
-      default-timeout: 360
-      nox-archive-hash: "${{ needs.prepare-workflow.outputs.nox-archive-hash }}"
->>>>>>> 7e468053
+      nox-archive-hash: "${{ needs.prepare-workflow.outputs.nox-archive-hash }}"
 
   macos-12:
     name: macOS 12 Test
@@ -1405,12 +1393,8 @@
       skip-code-coverage: false
       skip-junit-reports: false
       workflow-slug: nightly
-<<<<<<< HEAD
       timeout-minutes: ${{ fromJSON(needs.prepare-workflow.outputs.testrun)['type'] == 'full' && 180 || 360 }}
-=======
-      default-timeout: 360
-      nox-archive-hash: "${{ needs.prepare-workflow.outputs.nox-archive-hash }}"
->>>>>>> 7e468053
+      nox-archive-hash: "${{ needs.prepare-workflow.outputs.nox-archive-hash }}"
 
   macos-13:
     name: macOS 13 Test
@@ -1432,12 +1416,8 @@
       skip-code-coverage: false
       skip-junit-reports: false
       workflow-slug: nightly
-<<<<<<< HEAD
       timeout-minutes: ${{ fromJSON(needs.prepare-workflow.outputs.testrun)['type'] == 'full' && 180 || 360 }}
-=======
-      default-timeout: 360
-      nox-archive-hash: "${{ needs.prepare-workflow.outputs.nox-archive-hash }}"
->>>>>>> 7e468053
+      nox-archive-hash: "${{ needs.prepare-workflow.outputs.nox-archive-hash }}"
 
   macos-13-xlarge:
     name: macOS 13 Arm64 Test
@@ -1459,12 +1439,8 @@
       skip-code-coverage: false
       skip-junit-reports: false
       workflow-slug: nightly
-<<<<<<< HEAD
       timeout-minutes: ${{ fromJSON(needs.prepare-workflow.outputs.testrun)['type'] == 'full' && 180 || 360 }}
-=======
-      default-timeout: 360
-      nox-archive-hash: "${{ needs.prepare-workflow.outputs.nox-archive-hash }}"
->>>>>>> 7e468053
+      nox-archive-hash: "${{ needs.prepare-workflow.outputs.nox-archive-hash }}"
 
   almalinux-8:
     name: Alma Linux 8 Test
@@ -1486,12 +1462,8 @@
       skip-code-coverage: false
       skip-junit-reports: false
       workflow-slug: nightly
-<<<<<<< HEAD
       timeout-minutes: ${{ fromJSON(needs.prepare-workflow.outputs.testrun)['type'] == 'full' && 180 || 360 }}
-=======
-      default-timeout: 360
-      nox-archive-hash: "${{ needs.prepare-workflow.outputs.nox-archive-hash }}"
->>>>>>> 7e468053
+      nox-archive-hash: "${{ needs.prepare-workflow.outputs.nox-archive-hash }}"
 
   almalinux-9:
     name: Alma Linux 9 Test
@@ -1513,12 +1485,8 @@
       skip-code-coverage: false
       skip-junit-reports: false
       workflow-slug: nightly
-<<<<<<< HEAD
       timeout-minutes: ${{ fromJSON(needs.prepare-workflow.outputs.testrun)['type'] == 'full' && 180 || 360 }}
-=======
-      default-timeout: 360
-      nox-archive-hash: "${{ needs.prepare-workflow.outputs.nox-archive-hash }}"
->>>>>>> 7e468053
+      nox-archive-hash: "${{ needs.prepare-workflow.outputs.nox-archive-hash }}"
 
   amazonlinux-2:
     name: Amazon Linux 2 Test
@@ -1540,12 +1508,8 @@
       skip-code-coverage: false
       skip-junit-reports: false
       workflow-slug: nightly
-<<<<<<< HEAD
       timeout-minutes: ${{ fromJSON(needs.prepare-workflow.outputs.testrun)['type'] == 'full' && 180 || 360 }}
-=======
-      default-timeout: 360
-      nox-archive-hash: "${{ needs.prepare-workflow.outputs.nox-archive-hash }}"
->>>>>>> 7e468053
+      nox-archive-hash: "${{ needs.prepare-workflow.outputs.nox-archive-hash }}"
 
   amazonlinux-2-arm64:
     name: Amazon Linux 2 Arm64 Test
@@ -1567,12 +1531,8 @@
       skip-code-coverage: false
       skip-junit-reports: false
       workflow-slug: nightly
-<<<<<<< HEAD
       timeout-minutes: ${{ fromJSON(needs.prepare-workflow.outputs.testrun)['type'] == 'full' && 180 || 360 }}
-=======
-      default-timeout: 360
-      nox-archive-hash: "${{ needs.prepare-workflow.outputs.nox-archive-hash }}"
->>>>>>> 7e468053
+      nox-archive-hash: "${{ needs.prepare-workflow.outputs.nox-archive-hash }}"
 
   amazonlinux-2023:
     name: Amazon Linux 2023 Test
@@ -1594,12 +1554,8 @@
       skip-code-coverage: false
       skip-junit-reports: false
       workflow-slug: nightly
-<<<<<<< HEAD
       timeout-minutes: ${{ fromJSON(needs.prepare-workflow.outputs.testrun)['type'] == 'full' && 180 || 360 }}
-=======
-      default-timeout: 360
-      nox-archive-hash: "${{ needs.prepare-workflow.outputs.nox-archive-hash }}"
->>>>>>> 7e468053
+      nox-archive-hash: "${{ needs.prepare-workflow.outputs.nox-archive-hash }}"
 
   amazonlinux-2023-arm64:
     name: Amazon Linux 2023 Arm64 Test
@@ -1621,12 +1577,8 @@
       skip-code-coverage: false
       skip-junit-reports: false
       workflow-slug: nightly
-<<<<<<< HEAD
       timeout-minutes: ${{ fromJSON(needs.prepare-workflow.outputs.testrun)['type'] == 'full' && 180 || 360 }}
-=======
-      default-timeout: 360
-      nox-archive-hash: "${{ needs.prepare-workflow.outputs.nox-archive-hash }}"
->>>>>>> 7e468053
+      nox-archive-hash: "${{ needs.prepare-workflow.outputs.nox-archive-hash }}"
 
   archlinux-lts:
     name: Arch Linux LTS Test
@@ -1648,12 +1600,8 @@
       skip-code-coverage: false
       skip-junit-reports: false
       workflow-slug: nightly
-<<<<<<< HEAD
       timeout-minutes: ${{ fromJSON(needs.prepare-workflow.outputs.testrun)['type'] == 'full' && 180 || 360 }}
-=======
-      default-timeout: 360
-      nox-archive-hash: "${{ needs.prepare-workflow.outputs.nox-archive-hash }}"
->>>>>>> 7e468053
+      nox-archive-hash: "${{ needs.prepare-workflow.outputs.nox-archive-hash }}"
 
   centos-7:
     name: CentOS 7 Test
@@ -1675,12 +1623,8 @@
       skip-code-coverage: false
       skip-junit-reports: false
       workflow-slug: nightly
-<<<<<<< HEAD
       timeout-minutes: ${{ fromJSON(needs.prepare-workflow.outputs.testrun)['type'] == 'full' && 180 || 360 }}
-=======
-      default-timeout: 360
-      nox-archive-hash: "${{ needs.prepare-workflow.outputs.nox-archive-hash }}"
->>>>>>> 7e468053
+      nox-archive-hash: "${{ needs.prepare-workflow.outputs.nox-archive-hash }}"
 
   centosstream-8:
     name: CentOS Stream 8 Test
@@ -1702,12 +1646,8 @@
       skip-code-coverage: false
       skip-junit-reports: false
       workflow-slug: nightly
-<<<<<<< HEAD
       timeout-minutes: ${{ fromJSON(needs.prepare-workflow.outputs.testrun)['type'] == 'full' && 180 || 360 }}
-=======
-      default-timeout: 360
-      nox-archive-hash: "${{ needs.prepare-workflow.outputs.nox-archive-hash }}"
->>>>>>> 7e468053
+      nox-archive-hash: "${{ needs.prepare-workflow.outputs.nox-archive-hash }}"
 
   centosstream-9:
     name: CentOS Stream 9 Test
@@ -1729,12 +1669,8 @@
       skip-code-coverage: false
       skip-junit-reports: false
       workflow-slug: nightly
-<<<<<<< HEAD
       timeout-minutes: ${{ fromJSON(needs.prepare-workflow.outputs.testrun)['type'] == 'full' && 180 || 360 }}
-=======
-      default-timeout: 360
-      nox-archive-hash: "${{ needs.prepare-workflow.outputs.nox-archive-hash }}"
->>>>>>> 7e468053
+      nox-archive-hash: "${{ needs.prepare-workflow.outputs.nox-archive-hash }}"
 
   debian-10:
     name: Debian 10 Test
@@ -1756,12 +1692,8 @@
       skip-code-coverage: false
       skip-junit-reports: false
       workflow-slug: nightly
-<<<<<<< HEAD
       timeout-minutes: ${{ fromJSON(needs.prepare-workflow.outputs.testrun)['type'] == 'full' && 180 || 360 }}
-=======
-      default-timeout: 360
-      nox-archive-hash: "${{ needs.prepare-workflow.outputs.nox-archive-hash }}"
->>>>>>> 7e468053
+      nox-archive-hash: "${{ needs.prepare-workflow.outputs.nox-archive-hash }}"
 
   debian-11:
     name: Debian 11 Test
@@ -1783,12 +1715,8 @@
       skip-code-coverage: false
       skip-junit-reports: false
       workflow-slug: nightly
-<<<<<<< HEAD
       timeout-minutes: ${{ fromJSON(needs.prepare-workflow.outputs.testrun)['type'] == 'full' && 180 || 360 }}
-=======
-      default-timeout: 360
-      nox-archive-hash: "${{ needs.prepare-workflow.outputs.nox-archive-hash }}"
->>>>>>> 7e468053
+      nox-archive-hash: "${{ needs.prepare-workflow.outputs.nox-archive-hash }}"
 
   debian-11-arm64:
     name: Debian 11 Arm64 Test
@@ -1810,12 +1738,8 @@
       skip-code-coverage: false
       skip-junit-reports: false
       workflow-slug: nightly
-<<<<<<< HEAD
       timeout-minutes: ${{ fromJSON(needs.prepare-workflow.outputs.testrun)['type'] == 'full' && 180 || 360 }}
-=======
-      default-timeout: 360
-      nox-archive-hash: "${{ needs.prepare-workflow.outputs.nox-archive-hash }}"
->>>>>>> 7e468053
+      nox-archive-hash: "${{ needs.prepare-workflow.outputs.nox-archive-hash }}"
 
   debian-12:
     name: Debian 12 Test
@@ -1837,12 +1761,8 @@
       skip-code-coverage: false
       skip-junit-reports: false
       workflow-slug: nightly
-<<<<<<< HEAD
       timeout-minutes: ${{ fromJSON(needs.prepare-workflow.outputs.testrun)['type'] == 'full' && 180 || 360 }}
-=======
-      default-timeout: 360
-      nox-archive-hash: "${{ needs.prepare-workflow.outputs.nox-archive-hash }}"
->>>>>>> 7e468053
+      nox-archive-hash: "${{ needs.prepare-workflow.outputs.nox-archive-hash }}"
 
   debian-12-arm64:
     name: Debian 12 Arm64 Test
@@ -1864,12 +1784,8 @@
       skip-code-coverage: false
       skip-junit-reports: false
       workflow-slug: nightly
-<<<<<<< HEAD
       timeout-minutes: ${{ fromJSON(needs.prepare-workflow.outputs.testrun)['type'] == 'full' && 180 || 360 }}
-=======
-      default-timeout: 360
-      nox-archive-hash: "${{ needs.prepare-workflow.outputs.nox-archive-hash }}"
->>>>>>> 7e468053
+      nox-archive-hash: "${{ needs.prepare-workflow.outputs.nox-archive-hash }}"
 
   fedora-37:
     name: Fedora 37 Test
@@ -1891,12 +1807,8 @@
       skip-code-coverage: false
       skip-junit-reports: false
       workflow-slug: nightly
-<<<<<<< HEAD
       timeout-minutes: ${{ fromJSON(needs.prepare-workflow.outputs.testrun)['type'] == 'full' && 180 || 360 }}
-=======
-      default-timeout: 360
-      nox-archive-hash: "${{ needs.prepare-workflow.outputs.nox-archive-hash }}"
->>>>>>> 7e468053
+      nox-archive-hash: "${{ needs.prepare-workflow.outputs.nox-archive-hash }}"
 
   fedora-38:
     name: Fedora 38 Test
@@ -1918,12 +1830,8 @@
       skip-code-coverage: false
       skip-junit-reports: false
       workflow-slug: nightly
-<<<<<<< HEAD
       timeout-minutes: ${{ fromJSON(needs.prepare-workflow.outputs.testrun)['type'] == 'full' && 180 || 360 }}
-=======
-      default-timeout: 360
-      nox-archive-hash: "${{ needs.prepare-workflow.outputs.nox-archive-hash }}"
->>>>>>> 7e468053
+      nox-archive-hash: "${{ needs.prepare-workflow.outputs.nox-archive-hash }}"
 
   opensuse-15:
     name: Opensuse 15 Test
@@ -1945,12 +1853,8 @@
       skip-code-coverage: false
       skip-junit-reports: false
       workflow-slug: nightly
-<<<<<<< HEAD
       timeout-minutes: ${{ fromJSON(needs.prepare-workflow.outputs.testrun)['type'] == 'full' && 180 || 360 }}
-=======
-      default-timeout: 360
-      nox-archive-hash: "${{ needs.prepare-workflow.outputs.nox-archive-hash }}"
->>>>>>> 7e468053
+      nox-archive-hash: "${{ needs.prepare-workflow.outputs.nox-archive-hash }}"
 
   photonos-3:
     name: Photon OS 3 Test
@@ -1972,12 +1876,8 @@
       skip-code-coverage: false
       skip-junit-reports: false
       workflow-slug: nightly
-<<<<<<< HEAD
       timeout-minutes: ${{ fromJSON(needs.prepare-workflow.outputs.testrun)['type'] == 'full' && 180 || 360 }}
-=======
-      default-timeout: 360
-      nox-archive-hash: "${{ needs.prepare-workflow.outputs.nox-archive-hash }}"
->>>>>>> 7e468053
+      nox-archive-hash: "${{ needs.prepare-workflow.outputs.nox-archive-hash }}"
 
   photonos-3-arm64:
     name: Photon OS 3 Arm64 Test
@@ -1999,12 +1899,8 @@
       skip-code-coverage: false
       skip-junit-reports: false
       workflow-slug: nightly
-<<<<<<< HEAD
       timeout-minutes: ${{ fromJSON(needs.prepare-workflow.outputs.testrun)['type'] == 'full' && 180 || 360 }}
-=======
-      default-timeout: 360
-      nox-archive-hash: "${{ needs.prepare-workflow.outputs.nox-archive-hash }}"
->>>>>>> 7e468053
+      nox-archive-hash: "${{ needs.prepare-workflow.outputs.nox-archive-hash }}"
 
   photonos-4:
     name: Photon OS 4 Test
@@ -2026,12 +1922,8 @@
       skip-code-coverage: false
       skip-junit-reports: false
       workflow-slug: nightly
-<<<<<<< HEAD
       timeout-minutes: ${{ fromJSON(needs.prepare-workflow.outputs.testrun)['type'] == 'full' && 180 || 360 }}
-=======
-      default-timeout: 360
-      nox-archive-hash: "${{ needs.prepare-workflow.outputs.nox-archive-hash }}"
->>>>>>> 7e468053
+      nox-archive-hash: "${{ needs.prepare-workflow.outputs.nox-archive-hash }}"
       fips: true
 
   photonos-4-arm64:
@@ -2054,12 +1946,8 @@
       skip-code-coverage: false
       skip-junit-reports: false
       workflow-slug: nightly
-<<<<<<< HEAD
       timeout-minutes: ${{ fromJSON(needs.prepare-workflow.outputs.testrun)['type'] == 'full' && 180 || 360 }}
-=======
-      default-timeout: 360
-      nox-archive-hash: "${{ needs.prepare-workflow.outputs.nox-archive-hash }}"
->>>>>>> 7e468053
+      nox-archive-hash: "${{ needs.prepare-workflow.outputs.nox-archive-hash }}"
       fips: true
 
   photonos-5:
@@ -2082,12 +1970,8 @@
       skip-code-coverage: false
       skip-junit-reports: false
       workflow-slug: nightly
-<<<<<<< HEAD
       timeout-minutes: ${{ fromJSON(needs.prepare-workflow.outputs.testrun)['type'] == 'full' && 180 || 360 }}
-=======
-      default-timeout: 360
-      nox-archive-hash: "${{ needs.prepare-workflow.outputs.nox-archive-hash }}"
->>>>>>> 7e468053
+      nox-archive-hash: "${{ needs.prepare-workflow.outputs.nox-archive-hash }}"
       fips: true
 
   photonos-5-arm64:
@@ -2110,12 +1994,8 @@
       skip-code-coverage: false
       skip-junit-reports: false
       workflow-slug: nightly
-<<<<<<< HEAD
       timeout-minutes: ${{ fromJSON(needs.prepare-workflow.outputs.testrun)['type'] == 'full' && 180 || 360 }}
-=======
-      default-timeout: 360
-      nox-archive-hash: "${{ needs.prepare-workflow.outputs.nox-archive-hash }}"
->>>>>>> 7e468053
+      nox-archive-hash: "${{ needs.prepare-workflow.outputs.nox-archive-hash }}"
       fips: true
 
   ubuntu-2004:
@@ -2138,12 +2018,8 @@
       skip-code-coverage: false
       skip-junit-reports: false
       workflow-slug: nightly
-<<<<<<< HEAD
       timeout-minutes: ${{ fromJSON(needs.prepare-workflow.outputs.testrun)['type'] == 'full' && 180 || 360 }}
-=======
-      default-timeout: 360
-      nox-archive-hash: "${{ needs.prepare-workflow.outputs.nox-archive-hash }}"
->>>>>>> 7e468053
+      nox-archive-hash: "${{ needs.prepare-workflow.outputs.nox-archive-hash }}"
 
   ubuntu-2004-arm64:
     name: Ubuntu 20.04 Arm64 Test
@@ -2165,12 +2041,8 @@
       skip-code-coverage: false
       skip-junit-reports: false
       workflow-slug: nightly
-<<<<<<< HEAD
       timeout-minutes: ${{ fromJSON(needs.prepare-workflow.outputs.testrun)['type'] == 'full' && 180 || 360 }}
-=======
-      default-timeout: 360
-      nox-archive-hash: "${{ needs.prepare-workflow.outputs.nox-archive-hash }}"
->>>>>>> 7e468053
+      nox-archive-hash: "${{ needs.prepare-workflow.outputs.nox-archive-hash }}"
 
   ubuntu-2204:
     name: Ubuntu 22.04 Test
@@ -2192,12 +2064,8 @@
       skip-code-coverage: false
       skip-junit-reports: false
       workflow-slug: nightly
-<<<<<<< HEAD
       timeout-minutes: ${{ fromJSON(needs.prepare-workflow.outputs.testrun)['type'] == 'full' && 180 || 360 }}
-=======
-      default-timeout: 360
-      nox-archive-hash: "${{ needs.prepare-workflow.outputs.nox-archive-hash }}"
->>>>>>> 7e468053
+      nox-archive-hash: "${{ needs.prepare-workflow.outputs.nox-archive-hash }}"
 
   ubuntu-2204-arm64:
     name: Ubuntu 22.04 Arm64 Test
@@ -2219,12 +2087,8 @@
       skip-code-coverage: false
       skip-junit-reports: false
       workflow-slug: nightly
-<<<<<<< HEAD
       timeout-minutes: ${{ fromJSON(needs.prepare-workflow.outputs.testrun)['type'] == 'full' && 180 || 360 }}
-=======
-      default-timeout: 360
-      nox-archive-hash: "${{ needs.prepare-workflow.outputs.nox-archive-hash }}"
->>>>>>> 7e468053
+      nox-archive-hash: "${{ needs.prepare-workflow.outputs.nox-archive-hash }}"
 
   combine-all-code-coverage:
     name: Combine Code Coverage
