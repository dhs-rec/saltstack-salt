##### Primary configuration settings #####
##########################################
# This configuration file is used to manage the behavior of the Salt Master.
# Values that are commented out but have an empty line after the comment are
# defaults that do not need to be set in the config. If there is no blank line
# after the comment then the value is presented as an example and is not the
# default.

# Per default, the master will automatically include all config files
# from master.d/*.conf (master.d is a directory in the same directory
# as the main master config file).
#default_include: master.d/*.conf

# The address of the interface to bind to:
#interface: 0.0.0.0

# Whether the master should listen for IPv6 connections. If this is set to True,
# the interface option must be adjusted, too. (For example: "interface: '::'")
#ipv6: False

# The tcp port used by the publisher:
#publish_port: 4505

# The user under which the salt master will run. Salt will update all
# permissions to allow the specified user to run the master. The exception is
# the job cache, which must be deleted if this user is changed. If the
# modified files cause conflicts, set verify_env to False.
#user: root

# The port used by the communication interface. The ret (return) port is the
# interface used for the file server, authentication, job returns, etc.
#ret_port: 4506

# Specify the location of the daemon process ID file:
#pidfile: /var/run/salt-master.pid

# The root directory prepended to these options: pki_dir, cachedir,
# sock_dir, log_file, autosign_file, autoreject_file, extension_modules,
# key_logfile, pidfile:
#root_dir: /

# Directory used to store public key data:
#pki_dir: /etc/salt/pki/master

# Directory to store job and cache data:
# This directory may contain sensitive data and should be protected accordingly.
#
#cachedir: /var/cache/salt/master

# Directory for custom modules. This directory can contain subdirectories for
# each of Salt's module types such as "runners", "output", "wheel", "modules",
# "states", "returners", etc.
#extension_modules: <no default>

# Directory for custom modules. This directory can contain subdirectories for
# each of Salt's module types such as "runners", "output", "wheel", "modules",
# "states", "returners", etc.
# Like 'extension_modules' but can take an array of paths
#module_dirs: <no default>
#   - /var/cache/salt/minion/extmods

# Verify and set permissions on configuration directories at startup:
#verify_env: True

# Set the number of hours to keep old job information in the job cache:
#keep_jobs: 24

# Set the default timeout for the salt command and api. The default is 5
# seconds.
#timeout: 5

# The loop_interval option controls the seconds for the master's maintenance
# process check cycle. This process updates file server backends, cleans the
# job cache and executes the scheduler.
#loop_interval: 60

# Set the default outputter used by the salt command. The default is "nested".
#output: nested

# Return minions that timeout when running commands like test.ping
#show_timeout: True

# By default, output is colored. To disable colored output, set the color value
# to False.
#color: True

# Do not strip off the colored output from nested results and state outputs
# (true by default).
# strip_colors: False

# Set the directory used to hold unix sockets:
#sock_dir: /var/run/salt/master

# The master can take a while to start up when lspci and/or dmidecode is used
# to populate the grains for the master. Enable if you want to see GPU hardware
# data for your master.
# enable_gpu_grains: False

# The master maintains a job cache. While this is a great addition, it can be
# a burden on the master for larger deployments (over 5000 minions).
# Disabling the job cache will make previously executed jobs unavailable to
# the jobs system and is not generally recommended.
#job_cache: True

# Cache minion grains and pillar data in the cachedir.
#minion_data_cache: True

# Store all returns in the given returner.
# Setting this option requires that any returner-specific configuration also
# be set. See various returners in salt/returners for details on required
# configuration values. (See also, event_return_queue below.)
#
#event_return: mysql

# On busy systems, enabling event_returns can cause a considerable load on
# the storage system for returners. Events can be queued on the master and
# stored in a batched fashion using a single transaction for multiple events.
# By default, events are not queued.
#event_return_queue: 0

# Only events returns matching tags in a whitelist
# event_return_whitelist:
#   - salt/master/a_tag
#   - salt/master/another_tag

# Store all event returns _except_ the tags in a blacklist
# event_return_blacklist:
#   - salt/master/not_this_tag
#   - salt/master/or_this_one

# Passing very large events can cause the minion to consume large amounts of
# memory. This value tunes the maximum size of a message allowed onto the
# master event bus. The value is expressed in bytes.
#max_event_size: 1048576

# By default, the master AES key rotates every 24 hours. The next command
# following a key rotation will trigger a key refresh from the minion which may
# result in minions which do not respond to the first command after a key refresh.
#
# To tell the master to ping all minions immediately after an AES key refresh, set
# ping_on_rotate to True. This should mitigate the issue where a minion does not
# appear to initially respond after a key is rotated.
#
# Note that ping_on_rotate may cause high load on the master immediately after
# the key rotation event as minions reconnect. Consider this carefully if this
# salt master is managing a large number of minions.
#
# If disabled, it is recommended to handle this event by listening for the
# 'aes_key_rotate' event with the 'key' tag and acting appropriately.
# ping_on_rotate: False

# By default, the master deletes its cache of minion data when the key for that
# minion is removed. To preserve the cache after key deletion, set
# 'preserve_minion_cache' to True.
#
# WARNING: This may have security implications if compromised minions auth with
# a previous deleted minion ID.
#preserve_minion_cache: False

# If max_minions is used in large installations, the master might experience
# high-load situations because of having to check the number of connected
# minions for every authentication. This cache provides the minion-ids of
# all connected minions to all MWorker-processes and greatly improves the
# performance of max_minions.
# con_cache: False

# The master can include configuration from other files. To enable this,
# pass a list of paths to this option. The paths can be either relative or
# absolute; if relative, they are considered to be relative to the directory
# the main master configuration file lives in (this file). Paths can make use
# of shell-style globbing. If no files are matched by a path passed to this
# option, then the master will log a warning message.
#
# Include a config file from some other path:
# include: /etc/salt/extra_config
#
# Include config from several files and directories:
# include:
#   - /etc/salt/extra_config


#####  Large-scale tuning settings   #####
##########################################
# Max open files
#
# Each minion connecting to the master uses AT LEAST one file descriptor, the
# master subscription connection. If enough minions connect you might start
# seeing on the console (and then salt-master crashes):
#   Too many open files (tcp_listener.cpp:335)
#   Aborted (core dumped)
#
# By default this value will be the one of `ulimit -Hn`, ie, the hard limit for
# max open files.
#
# If you wish to set a different value than the default one, uncomment and
# configure this setting. Remember that this value CANNOT be higher than the
# hard limit. Raising the hard limit depends on your OS and/or distribution,
# a good way to find the limit is to search the internet. For example:
#   raise max open files hard limit debian
#
#max_open_files: 100000

# The number of worker threads to start. These threads are used to manage
# return calls made from minions to the master. If the master seems to be
# running slowly, increase the number of threads. This setting can not be
# set lower than 3.
#worker_threads: 5

# Set the ZeroMQ high water marks
# http://api.zeromq.org/3-2:zmq-setsockopt

# The publisher interface ZeroMQPubServerChannel
#pub_hwm: 1000

# These two ZMQ HWM settings, salt_event_pub_hwm and event_publisher_pub_hwm
# are significant for masters with thousands of minions.  When these are
# insufficiently high it will manifest in random responses missing in the CLI
# and even missing from the job cache.  Masters that have fast CPUs and many
# cores with appropriate worker_threads will not need these set as high.

# On deployment with 8,000 minions, 2.4GHz CPUs, 24 cores, 32GiB memory has
# these settings:
#
#   salt_event_pub_hwm: 128000
#   event_publisher_pub_hwm: 64000

# ZMQ high-water-mark for SaltEvent pub socket
#salt_event_pub_hwm: 20000

# ZMQ high-water-mark for EventPublisher pub socket
#event_publisher_pub_hwm: 10000



#####        Security settings       #####
##########################################
# Enable "open mode", this mode still maintains encryption, but turns off
# authentication, this is only intended for highly secure environments or for
# the situation where your keys end up in a bad state. If you run in open mode
# you do so at your own risk!
#open_mode: False

# Enable auto_accept, this setting will automatically accept all incoming
# public keys from the minions. Note that this is insecure.
#auto_accept: False

# Time in minutes that an incoming public key with a matching name found in
# pki_dir/minion_autosign/keyid is automatically accepted. Expired autosign keys
# are removed when the master checks the minion_autosign directory.
# 0 equals no timeout
# autosign_timeout: 120

# If the autosign_file is specified, incoming keys specified in the
# autosign_file will be automatically accepted. This is insecure.  Regular
# expressions as well as globing lines are supported.
#autosign_file: /etc/salt/autosign.conf

# Works like autosign_file, but instead allows you to specify minion IDs for
# which keys will automatically be rejected. Will override both membership in
# the autosign_file and the auto_accept setting.
#autoreject_file: /etc/salt/autoreject.conf

# Enable permissive access to the salt keys. This allows you to run the
# master or minion as root, but have a non-root group be given access to
# your pki_dir. To make the access explicit, root must belong to the group
# you've given access to. This is potentially quite insecure. If an autosign_file
# is specified, enabling permissive_pki_access will allow group access to that
# specific file.
#permissive_pki_access: False

# Allow users on the master access to execute specific commands on minions.
# This setting should be treated with care since it opens up execution
# capabilities to non root users. By default this capability is completely
# disabled.
#pulisher_acl:
#  larry:
#    - test.ping
#    - network.*
#
# Blacklist any of the following users or modules
#
# This example would blacklist all non sudo users, including root from
# running any commands. It would also blacklist any use of the "cmd"
# module. This is completely disabled by default.
#
#publisher_acl_blacklist:
#  users:
#    - root
#    - '^(?!sudo_).*$'   #  all non sudo users
#  modules:
#    - cmd
#
# WARNING: client_acl and client_acl_blacklist options are deprecated and will
# be removed in the future releases. Use publisher_acl and
# publisher_acl_blacklist instead.

# Enforce publisher_acl & publisher_acl_blacklist when users have sudo
# access to the salt command. 
#
#sudo_acl: False

# The external auth system uses the Salt auth modules to authenticate and
# validate users to access areas of the Salt system.
#external_auth:
#  pam:
#    fred:
#      - test.*
#
# Time (in seconds) for a newly generated token to live. Default: 12 hours
#token_expire: 43200

# Allow minions to push files to the master. This is disabled by default, for
# security purposes.
#file_recv: False

# Set a hard-limit on the size of the files that can be pushed to the master.
# It will be interpreted as megabytes. Default: 100
#file_recv_max_size: 100

# Signature verification on messages published from the master.
# This causes the master to cryptographically sign all messages published to its event
# bus, and minions then verify that signature before acting on the message.
#
# This is False by default.
#
# Note that to facilitate interoperability with masters and minions that are different
# versions, if sign_pub_messages is True but a message is received by a minion with
# no signature, it will still be accepted, and a warning message will be logged.
# Conversely, if sign_pub_messages is False, but a minion receives a signed
# message it will be accepted, the signature will not be checked, and a warning message
# will be logged. This behavior went away in Salt 2014.1.0 and these two situations
# will cause minion to throw an exception and drop the message.
# sign_pub_messages: False

#####     Salt-SSH Configuration     #####
##########################################

# Pass in an alternative location for the salt-ssh roster file
#roster_file: /etc/salt/roster

# Pass in minion option overrides that will be inserted into the SHIM for
# salt-ssh calls. The local minion config is not used for salt-ssh. Can be
# overridden on a per-minion basis in the roster (`minion_opts`)
#ssh_minion_opts:
#  gpg_keydir: /root/gpg

#####    Master Module Management    #####
##########################################
# Manage how master side modules are loaded.

# Add any additional locations to look for master runners:
#runner_dirs: []

# Enable Cython for master side modules:
#cython_enable: False


#####      State System settings     #####
##########################################
# The state system uses a "top" file to tell the minions what environment to
# use and what modules to use. The state_top file is defined relative to the
# root of the base environment as defined in "File Server settings" below.
#state_top: top.sls

# The master_tops option replaces the external_nodes option by creating
# a plugable system for the generation of external top data. The external_nodes
# option is deprecated by the master_tops option.
#
# To gain the capabilities of the classic external_nodes system, use the
# following configuration:
# master_tops:
#   ext_nodes: <Shell command which returns yaml>
#
#master_tops: {}

# The external_nodes option allows Salt to gather data that would normally be
# placed in a top file. The external_nodes option is the executable that will
# return the ENC data. Remember that Salt will look for external nodes AND top
# files and combine the results if both are enabled!
#external_nodes: None

# The renderer to use on the minions to render the state data
#renderer: yaml_jinja

# The Jinja renderer can strip extra carriage returns and whitespace
# See http://jinja.pocoo.org/docs/api/#high-level-api
#
# If this is set to True the first newline after a Jinja block is removed
# (block, not variable tag!). Defaults to False, corresponds to the Jinja
# environment init variable "trim_blocks".
#jinja_trim_blocks: False
#
# If this is set to True leading spaces and tabs are stripped from the start
# of a line to a block. Defaults to False, corresponds to the Jinja
# environment init variable "lstrip_blocks".
#jinja_lstrip_blocks: False

# The failhard option tells the minions to stop immediately after the first
# failure detected in the state execution, defaults to False
#failhard: False

# The state_verbose and state_output settings can be used to change the way
# state system data is printed to the display. By default all data is printed.
# The state_verbose setting can be set to True or False, when set to False
# all data that has a result of True and no changes will be suppressed.
#state_verbose: True

# The state_output setting changes if the output is the full multi line
# output for each changed state if set to 'full', but if set to 'terse'
# the output will be shortened to a single line.  If set to 'mixed', the output
# will be terse unless a state failed, in which case that output will be full.
# If set to 'changes', the output will be full unless the state didn't change.
#state_output: full

# Automatically aggregate all states that have support for mod_aggregate by
# setting to 'True'. Or pass a list of state module names to automatically
# aggregate just those types.
#
# state_aggregate:
#   - pkg
#
#state_aggregate: False

# Send progress events as each function in a state run completes execution
# by setting to 'True'. Progress events are in the format
# 'salt/job/<JID>/prog/<MID>/<RUN NUM>'.
#state_events: False

#####      File Server settings      #####
##########################################
# Salt runs a lightweight file server written in zeromq to deliver files to
# minions. This file server is built into the master daemon and does not
# require a dedicated port.

# The file server works on environments passed to the master, each environment
# can have multiple root directories, the subdirectories in the multiple file
# roots cannot match, otherwise the downloaded files will not be able to be
# reliably ensured. A base environment is required to house the top file.
# Example:
# file_roots:
#   base:
#     - /srv/salt/
#   dev:
#     - /srv/salt/dev/services
#     - /srv/salt/dev/states
#   prod:
#     - /srv/salt/prod/services
#     - /srv/salt/prod/states
#
#file_roots:
#  base:
#    - /srv/salt
#

# When using multiple environments, each with their own top file, the
# default behaviour is an unordered merge. To prevent top files from
# being merged together and instead to only use the top file from the
# requested environment, set this value to 'same'.
#top_file_merging_strategy: merge

# To specify the order in which environments are merged, set the ordering
# in the env_order option. Given a conflict, the last matching value will
# win.
#env_order: ['base', 'dev', 'prod']

# If top_file_merging_strategy is set to 'same' and an environment does not
# contain a top file, the top file in the environment specified by default_top
# will be used instead.
#default_top: base

# The hash_type is the hash to use when discovering the hash of a file on
# the master server. The default is md5 but sha1, sha224, sha256, sha384
# and sha512 are also supported.
#
<<<<<<< HEAD
# WARNING: While md5 is also supported, do not use it due to the high chance
=======
# WARNING: While md5 is supported, do not use it due to the high chance
>>>>>>> 00f5fedf
# of possible collisions and thus security breach.
#
# Prior to changing this value, the master should be stopped and all Salt 
# caches should be cleared.
#hash_type: sha256

# The buffer size in the file server can be adjusted here:
#file_buffer_size: 1048576

# A regular expression (or a list of expressions) that will be matched
# against the file path before syncing the modules and states to the minions.
# This includes files affected by the file.recurse state.
# For example, if you manage your custom modules and states in subversion
# and don't want all the '.svn' folders and content synced to your minions,
# you could set this to '/\.svn($|/)'. By default nothing is ignored.
#file_ignore_regex:
#  - '/\.svn($|/)'
#  - '/\.git($|/)'

# A file glob (or list of file globs) that will be matched against the file
# path before syncing the modules and states to the minions. This is similar
# to file_ignore_regex above, but works on globs instead of regex. By default
# nothing is ignored.
# file_ignore_glob:
#  - '*.pyc'
#  - '*/somefolder/*.bak'
#  - '*.swp'

# File Server Backend
#
# Salt supports a modular fileserver backend system, this system allows
# the salt master to link directly to third party systems to gather and
# manage the files available to minions. Multiple backends can be
# configured and will be searched for the requested file in the order in which
# they are defined here. The default setting only enables the standard backend
# "roots" which uses the "file_roots" option.
#fileserver_backend:
#  - roots
#
# To use multiple backends list them in the order they are searched:
#fileserver_backend:
#  - git
#  - roots
#
# Uncomment the line below if you do not want the file_server to follow
# symlinks when walking the filesystem tree. This is set to True
# by default. Currently this only applies to the default roots
# fileserver_backend.
#fileserver_followsymlinks: False
#
# Uncomment the line below if you do not want symlinks to be
# treated as the files they are pointing to. By default this is set to
# False. By uncommenting the line below, any detected symlink while listing
# files on the Master will not be returned to the Minion.
#fileserver_ignoresymlinks: True
#
# By default, the Salt fileserver recurses fully into all defined environments
# to attempt to find files. To limit this behavior so that the fileserver only
# traverses directories with SLS files and special Salt directories like _modules,
# enable the option below. This might be useful for installations where a file root
# has a very large number of files and performance is impacted. Default is False.
# fileserver_limit_traversal: False
#
# The fileserver can fire events off every time the fileserver is updated,
# these are disabled by default, but can be easily turned on by setting this
# flag to True
#fileserver_events: False

# Git File Server Backend Configuration
#
# Gitfs can be provided by one of two python modules: GitPython or pygit2. If
# using pygit2, both libgit2 and git must also be installed.
#gitfs_provider: gitpython
#
# When using the git fileserver backend at least one git remote needs to be
# defined. The user running the salt master will need read access to the repo.
#
# The repos will be searched in order to find the file requested by a client
# and the first repo to have the file will return it.
# When using the git backend branches and tags are translated into salt
# environments.
# Note:  file:// repos will be treated as a remote, so refs you want used must
# exist in that repo as *local* refs.
#gitfs_remotes:
#  - git://github.com/saltstack/salt-states.git
#  - file:///var/git/saltmaster
#
# The gitfs_ssl_verify option specifies whether to ignore ssl certificate
# errors when contacting the gitfs backend. You might want to set this to
# false if you're using a git backend that uses a self-signed certificate but
# keep in mind that setting this flag to anything other than the default of True
# is a security concern, you may want to try using the ssh transport.
#gitfs_ssl_verify: True
#
# The gitfs_root option gives the ability to serve files from a subdirectory
# within the repository. The path is defined relative to the root of the
# repository and defaults to the repository root.
#gitfs_root: somefolder/otherfolder
#
#
#####         Pillar settings        #####
##########################################
# Salt Pillars allow for the building of global data that can be made selectively
# available to different minions based on minion grain filtering. The Salt
# Pillar is laid out in the same fashion as the file server, with environments,
# a top file and sls files. However, pillar data does not need to be in the
# highstate format, and is generally just key/value pairs.
#pillar_roots:
#  base:
#    - /srv/pillar
#
#ext_pillar:
#  - hiera: /etc/hiera.yaml
#  - cmd_yaml: cat /etc/salt/yaml

# The ext_pillar_first option allows for external pillar sources to populate
# before file system pillar. This allows for targeting file system pillar from
# ext_pillar.
#ext_pillar_first: False

# The pillar_gitfs_ssl_verify option specifies whether to ignore ssl certificate
# errors when contacting the pillar gitfs backend. You might want to set this to
# false if you're using a git backend that uses a self-signed certificate but
# keep in mind that setting this flag to anything other than the default of True
# is a security concern, you may want to try using the ssh transport.
#pillar_gitfs_ssl_verify: True

# The pillar_opts option adds the master configuration file data to a dict in
# the pillar called "master". This is used to set simple configurations in the
# master config file that can then be used on minions.
#pillar_opts: False

# The pillar_safe_render_error option prevents the master from passing pillar
# render errors to the minion. This is set on by default because the error could
# contain templating data which would give that minion information it shouldn't
# have, like a password! When set true the error message will only show:
#   Rendering SLS 'my.sls' failed. Please see master log for details.
#pillar_safe_render_error: True

# The pillar_source_merging_strategy option allows you to configure merging strategy
# between different sources. It accepts four values: recurse, aggregate, overwrite,
# or smart. Recurse will merge recursively mapping of data. Aggregate instructs
# aggregation of elements between sources that use the #!yamlex renderer. Overwrite
# will overwrite elements according the order in which they are processed. This is
# behavior of the 2014.1 branch and earlier. Smart guesses the best strategy based
# on the "renderer" setting and is the default value.
#pillar_source_merging_strategy: smart

# Recursively merge lists by aggregating them instead of replacing them.
#pillar_merge_lists: False

# A master can cache pillars locally to bypass the expense of having to render them
# for each minion on every request. This feature should only be enabled in cases
# where pillar rendering time is known to be unsatisfactory and any attendent security
# concerns about storing pillars in a master cache have been addressed.
#
# When enabling this feature, be certain to read through the additional pillar_cache_*
# configuration options to fully understand the tuneable parameters and their implications.
#
#pillar_cache: False

# If and only if a master has set `pillar_cache: True`, the cache TTL controls the amount
# of time, in seconds, before the cache is considered invalid by a master and a fresh
# pillar is recompiled and stored.
#
# pillar_cache_ttl: 3600

# If and only if a master has set `pillar_cache: True`, one of several storage providers
# can be utililzed.
#
# `disk`: The default storage backend. This caches rendered pillars to the master cache.
#         Rendered pillars are serialized and deserialized as msgpack structures for speed.
#         Note that pillars are stored UNENCRYPTED. Ensure that the master cache
#         has permissions set appropriately. (Same defaults are provided.)
#
#`memory`: [EXPERIMENTAL] An optional backend for pillar caches which uses a pure-Python
#          in-memory data structure for maximal performance. There are several cavaets,
#          however. First, because each master worker contains its own in-memory cache,
#          there is no guarantee of cache consistency between minion requests. This
#          works best in situations where the pillar rarely if ever changes. Secondly,
#          and perhaps more importantly, this means that unencrypted pillars will
#          be accessible to any process which can examine the memory of the salt-master!
#          This may represent a substantial security risk.
#
#pillar_cache_backend: disk




#####          Syndic settings       #####
##########################################
# The Salt syndic is used to pass commands through a master from a higher
# master. Using the syndic is simple. If this is a master that will have
# syndic servers(s) below it, then set the "order_masters" setting to True.
#
# If this is a master that will be running a syndic daemon for passthrough, then
# the "syndic_master" setting needs to be set to the location of the master server
# to receive commands from.

# Set the order_masters setting to True if this master will command lower
# masters' syndic interfaces.
#order_masters: False

# If this master will be running a salt syndic daemon, syndic_master tells
# this master where to receive commands from.
#syndic_master: masterofmaster

# This is the 'ret_port' of the MasterOfMaster:
#syndic_master_port: 4506

# PID file of the syndic daemon:
#syndic_pidfile: /var/run/salt-syndic.pid

# LOG file of the syndic daemon:
#syndic_log_file: syndic.log


#####      Peer Publish settings     #####
##########################################
# Salt minions can send commands to other minions, but only if the minion is
# allowed to. By default "Peer Publication" is disabled, and when enabled it
# is enabled for specific minions and specific commands. This allows secure
# compartmentalization of commands based on individual minions.

# The configuration uses regular expressions to match minions and then a list
# of regular expressions to match functions. The following will allow the
# minion authenticated as foo.example.com to execute functions from the test
# and pkg modules.
#peer:
#  foo.example.com:
#    - test.*
#    - pkg.*
#
# This will allow all minions to execute all commands:
#peer:
#  .*:
#    - .*
#
# This is not recommended, since it would allow anyone who gets root on any
# single minion to instantly have root on all of the minions!

# Minions can also be allowed to execute runners from the salt master.
# Since executing a runner from the minion could be considered a security risk,
# it needs to be enabled. This setting functions just like the peer setting
# except that it opens up runners instead of module functions.
#
# All peer runner support is turned off by default and must be enabled before
# using. This will enable all peer runners for all minions:
#peer_run:
#  .*:
#    - .*
#
# To enable just the manage.up runner for the minion foo.example.com:
#peer_run:
#  foo.example.com:
#    - manage.up
#
#
#####         Mine settings     #####
#####################################
# Restrict mine.get access from minions. By default any minion has a full access
# to get all mine data from master cache. In acl definion below, only pcre matches
# are allowed.
# mine_get:
#   .*:
#     - .*
#
# The example below enables minion foo.example.com to get 'network.interfaces' mine
# data only, minions web* to get all network.* and disk.* mine data and all other
# minions won't get any mine data.
# mine_get:
#   foo.example.com:
#     - network.interfaces
#   web.*:
#     - network.*
#     - disk.*


#####         Logging settings       #####
##########################################
# The location of the master log file
# The master log can be sent to a regular file, local path name, or network
# location. Remote logging works best when configured to use rsyslogd(8) (e.g.:
# ``file:///dev/log``), with rsyslogd(8) configured for network logging. The URI
# format is: <file|udp|tcp>://<host|socketpath>:<port-if-required>/<log-facility>
#log_file: /var/log/salt/master
#log_file: file:///dev/log
#log_file: udp://loghost:10514

#log_file: /var/log/salt/master
#key_logfile: /var/log/salt/key

# The level of messages to send to the console.
# One of 'garbage', 'trace', 'debug', info', 'warning', 'error', 'critical'.
#
# The following log levels are considered INSECURE and may log sensitive data:
# ['garbage', 'trace', 'debug']
#
#log_level: warning

# The level of messages to send to the log file.
# One of 'garbage', 'trace', 'debug', info', 'warning', 'error', 'critical'.
# If using 'log_granular_levels' this must be set to the highest desired level.
#log_level_logfile: warning

# The date and time format used in log messages. Allowed date/time formatting
# can be seen here: http://docs.python.org/library/time.html#time.strftime
#log_datefmt: '%H:%M:%S'
#log_datefmt_logfile: '%Y-%m-%d %H:%M:%S'

# The format of the console logging messages. Allowed formatting options can
# be seen here: http://docs.python.org/library/logging.html#logrecord-attributes
#
# Console log colors are specified by these additional formatters:
#
# %(colorlevel)s
# %(colorname)s
# %(colorprocess)s
# %(colormsg)s
#
# Since it is desirable to include the surrounding brackets, '[' and ']', in
# the coloring of the messages, these color formatters also include padding as
# well.  Color LogRecord attributes are only available for console logging.
#
#log_fmt_console: '%(colorlevel)s %(colormsg)s'
#log_fmt_console: '[%(levelname)-8s] %(message)s'
#
#log_fmt_logfile: '%(asctime)s,%(msecs)03.0f [%(name)-17s][%(levelname)-8s] %(message)s'

# This can be used to control logging levels more specificically.  This
# example sets the main salt library at the 'warning' level, but sets
# 'salt.modules' to log at the 'debug' level:
#   log_granular_levels:
#     'salt': 'warning'
#     'salt.modules': 'debug'
#
#log_granular_levels: {}


#####         Node Groups           ######
##########################################
# Node groups allow for logical groupings of minion nodes. A group consists of
# a group name and a compound target. Nodgroups can reference other nodegroups
# with 'N@' classifier. Ensure that you do not have circular references.
#
#nodegroups:
#  group1: 'L@foo.domain.com,bar.domain.com,baz.domain.com or bl*.domain.com'
#  group2: 'G@os:Debian and foo.domain.com'
#  group3: 'G@os:Debian and N@group1'
#  group4:
#    - 'G@foo:bar'
#    - 'or'
#    - 'G@foo:baz'


#####     Range Cluster settings     #####
##########################################
# The range server (and optional port) that serves your cluster information
# https://github.com/ytoolshed/range/wiki/%22yamlfile%22-module-file-spec
#
#range_server: range:80


#####  Windows Software Repo settings #####
###########################################
# Location of the repo on the master:
#winrepo_dir_ng: '/srv/salt/win/repo-ng'
#
# List of git repositories to include with the local repo:
#winrepo_remotes_ng:
#  - 'https://github.com/saltstack/salt-winrepo-ng.git'


#####  Windows Software Repo settings - Pre 2015.8 #####
########################################################
# Legacy repo settings for pre-2015.8 Windows minions.
#
# Location of the repo on the master:
#winrepo_dir: '/srv/salt/win/repo'
#
# Location of the master's repo cache file:
#winrepo_mastercachefile: '/srv/salt/win/repo/winrepo.p'
#
# List of git repositories to include with the local repo:
#winrepo_remotes:
#  - 'https://github.com/saltstack/salt-winrepo.git'


#####      Returner settings          ######
############################################
# Which returner(s) will be used for minion's result:
#return: mysql


######    Miscellaneous  settings     ######
############################################
# Default match type for filtering events tags: startswith, endswith, find, regex, fnmatch
#event_match_type: startswith<|MERGE_RESOLUTION|>--- conflicted
+++ resolved
@@ -472,11 +472,7 @@
 # the master server. The default is md5 but sha1, sha224, sha256, sha384
 # and sha512 are also supported.
 #
-<<<<<<< HEAD
 # WARNING: While md5 is also supported, do not use it due to the high chance
-=======
-# WARNING: While md5 is supported, do not use it due to the high chance
->>>>>>> 00f5fedf
 # of possible collisions and thus security breach.
 #
 # Prior to changing this value, the master should be stopped and all Salt 
