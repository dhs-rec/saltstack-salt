--- conflicted
+++ resolved
@@ -830,11 +830,7 @@
 
     terminal_reporter = config.pluginmanager.get_plugin("terminalreporter")
     terminal_reporter.write(
-<<<<<<< HEAD
-        f"Running test group #{group_id} ({len(items)} tests)\n",
-=======
         f"Running test group #{group_id}(out of #{group_count}) ({len(items)} out of {total_items} tests)\n",
->>>>>>> a932628c
         yellow=True,
     )
 
