--- conflicted
+++ resolved
@@ -652,38 +652,10 @@
                 self._authenticate_future.set_result(True)  # mark the sign-in as complete
                 # Notify the bus about creds change
                 if self.opts.get('auth_events') is True:
-                    event = salt.utils.event.get_event(self.opts.get('__role'), opts=self.opts, listen=False)
-                    event.fire_event(
-                        {'key': key, 'creds': creds},
-                        salt.utils.event.tagify(prefix='auth', suffix='creds')
-                    )
-<<<<<<< HEAD
+                    with salt.utils.event.get_event(self.opts.get('__role'), opts=self.opts, listen=False) as event:
+                        event.fire_event({'key': key, 'creds': creds}, salt.utils.event.tagify(prefix='auth', suffix='creds'))
         finally:
             channel.close()
-=======
-                continue
-            break
-        if not isinstance(creds, dict) or 'aes' not in creds:
-            if self.opts.get('detect_mode') is True:
-                error = SaltClientError('-|RETRY|-')
-            try:
-                del AsyncAuth.creds_map[self.__key(self.opts)]
-            except KeyError:
-                pass
-            if not error:
-                error = SaltClientError('Attempt to authenticate with the salt master failed')
-            self._authenticate_future.set_exception(error)
-        else:
-            key = self.__key(self.opts)
-            AsyncAuth.creds_map[key] = creds
-            self._creds = creds
-            self._crypticle = Crypticle(self.opts, creds['aes'])
-            self._authenticate_future.set_result(True)  # mark the sign-in as complete
-            # Notify the bus about creds change
-            if self.opts.get('auth_events') is True:
-                with salt.utils.event.get_event(self.opts.get('__role'), opts=self.opts, listen=False) as event:
-                    event.fire_event({'key': key, 'creds': creds}, salt.utils.event.tagify(prefix='auth', suffix='creds'))
->>>>>>> 4f400598
 
     @tornado.gen.coroutine
     def sign_in(self, timeout=60, safe=True, tries=1, channel=None):
