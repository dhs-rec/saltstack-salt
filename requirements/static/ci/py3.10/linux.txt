--- conflicted
+++ resolved
@@ -4,24 +4,18 @@
 #
 #    pip-compile --no-emit-index-url --output-file=requirements/static/ci/py3.10/linux.txt requirements/base.txt requirements/pytest.txt requirements/static/ci/common.in requirements/static/ci/linux.in requirements/static/pkg/linux.in requirements/zeromq.txt
 #
-<<<<<<< HEAD
 aiohttp-retry==2.8.3
     # via twilio
-aiohttp==3.8.5
+aiohttp==3.9.0
     # via
     #   aiohttp-retry
     #   etcd3-py
     #   twilio
 aiosignal==1.3.1
-=======
-aiohttp==3.9.0
-    # via etcd3-py
-aiosignal==1.2.0
->>>>>>> a1bf32c8
     # via aiohttp
-ansible-core==2.15.0
+ansible-core==2.16.0
     # via ansible
-ansible==8.0.0 ; python_version >= "3.9"
+ansible==9.0.1 ; python_version >= "3.9"
     # via -r requirements/static/ci/linux.in
 anyio==3.7.0
     # via httpcore
@@ -75,7 +69,7 @@
     #   requests
 certvalidator==0.11.1
     # via vcert
-cffi==1.15.1
+cffi==1.14.6
     # via
     #   -c requirements/static/ci/../pkg/py3.10/linux.txt
     #   -r requirements/static/ci/common.in
@@ -108,7 +102,7 @@
     #   -r requirements/base.txt
 croniter==1.3.15 ; sys_platform != "win32"
     # via -r requirements/static/ci/common.in
-cryptography==41.0.4
+cryptography==41.0.5
     # via
     #   -c requirements/static/ci/../pkg/py3.10/linux.txt
     #   -r requirements/base.txt
@@ -118,7 +112,7 @@
     #   paramiko
     #   pyopenssl
     #   vcert
-distlib==0.3.6
+distlib==0.3.7
     # via virtualenv
 distro==1.8.0
     # via
@@ -137,7 +131,7 @@
     # via
     #   anyio
     #   pytest
-filelock==3.12.4
+filelock==3.13.1
     # via virtualenv
 flaky==3.7.0
     # via -r requirements/pytest.txt
@@ -242,7 +236,7 @@
     # via -r requirements/static/ci/common.in
 libnacl==1.8.0 ; sys_platform != "win32" and sys_platform != "darwin"
     # via -r requirements/static/ci/common.in
-looseversion==1.2.0
+looseversion==1.3.0
     # via
     #   -c requirements/static/ci/../pkg/py3.10/linux.txt
     #   -r requirements/base.txt
@@ -254,7 +248,7 @@
     #   xmldiff
 mako==1.2.4
     # via -r requirements/static/ci/common.in
-markupsafe==2.1.2
+markupsafe==2.1.3
     # via
     #   -c requirements/static/ci/../pkg/py3.10/linux.txt
     #   -r requirements/base.txt
@@ -275,7 +269,7 @@
     #   jaraco.text
 moto==4.1.11
     # via -r requirements/static/ci/common.in
-msgpack==1.0.5
+msgpack==1.0.7
     # via
     #   -c requirements/static/ci/../pkg/py3.10/linux.txt
     #   -r requirements/base.txt
@@ -322,7 +316,7 @@
     # via -r requirements/static/ci/common.in
 pathspec==0.11.1
     # via yamllint
-platformdirs==3.5.3
+platformdirs==4.0.0
     # via virtualenv
 pluggy==1.0.0
     # via pytest
@@ -330,7 +324,7 @@
     # via
     #   -c requirements/static/ci/../pkg/py3.10/linux.txt
     #   cherrypy
-psutil==5.9.5
+psutil==5.9.6
     # via
     #   -c requirements/static/ci/../pkg/py3.10/linux.txt
     #   -r requirements/base.txt
@@ -432,13 +426,13 @@
     #   vcert
 python-etcd==0.4.5
     # via -r requirements/static/ci/common.in
-python-gnupg==0.5.0
+python-gnupg==0.5.1
     # via
     #   -c requirements/static/ci/../pkg/py3.10/linux.txt
     #   -r requirements/base.txt
 python-telegram-bot==20.3
     # via -r requirements/static/ci/linux.in
-pytz==2023.3
+pytz==2023.3.post1
     # via
     #   -c requirements/static/ci/../pkg/py3.10/linux.txt
     #   tempora
@@ -459,7 +453,7 @@
     #   responses
     #   yamllint
     #   yamlordereddictloader
-pyzmq==25.1.0
+pyzmq==25.1.1
     # via
     #   -c requirements/static/ci/../pkg/py3.10/linux.txt
     #   -r requirements/zeromq.txt
@@ -596,7 +590,7 @@
     #   responses
 vcert==0.9.1 ; sys_platform != "win32"
     # via -r requirements/static/ci/common.in
-virtualenv==20.23.0
+virtualenv==20.24.7
     # via
     #   -r requirements/static/ci/common.in
     #   pytest-salt-factories
