#
# This file is autogenerated by pip-compile
# To update, run:
#
#    pip-compile --no-emit-index-url --output-file=requirements/static/ci/py3.8/freebsd.txt requirements/base.txt requirements/pytest.txt requirements/static/ci/common.in requirements/static/ci/freebsd.in requirements/static/pkg/freebsd.in requirements/zeromq.txt
#
aiohttp==3.8.5
    # via etcd3-py
aiosignal==1.3.1
    # via aiohttp
apache-libcloud==3.7.0 ; sys_platform != "win32"
    # via -r requirements/static/ci/common.in
asn1crypto==1.5.1
    # via
    #   certvalidator
    #   oscrypto
async-timeout==4.0.2
    # via aiohttp
attrs==23.1.0
    # via
    #   aiohttp
    #   jsonschema
    #   pytest-salt-factories
    #   pytest-shell-utilities
    #   pytest-skip-markers
    #   pytest-subtests
    #   pytest-system-statistics
autocommand==2.2.2
    # via
    #   -c requirements/static/ci/../pkg/py3.8/freebsd.txt
    #   jaraco.text
bcrypt==4.0.1
    # via
    #   -r requirements/static/ci/common.in
    #   paramiko
boto3==1.26.152
    # via
    #   -r requirements/static/ci/common.in
    #   moto
boto==2.49.0
    # via -r requirements/static/ci/common.in
botocore==1.29.152
    # via
    #   boto3
    #   moto
    #   s3transfer
cachetools==5.3.1
    # via google-auth
cassandra-driver==3.28.0
    # via -r requirements/static/ci/common.in
certifi==2023.07.22
    # via
    #   -c requirements/static/ci/../pkg/py3.8/freebsd.txt
    #   -r requirements/static/ci/common.in
    #   kubernetes
    #   requests
certvalidator==0.11.1
    # via vcert
cffi==1.14.6
    # via
    #   -c requirements/static/ci/../pkg/py3.8/freebsd.txt
    #   -r requirements/static/ci/common.in
    #   cryptography
    #   napalm
    #   pynacl
charset-normalizer==3.2.0
    # via
    #   -c requirements/static/ci/../pkg/py3.8/freebsd.txt
    #   aiohttp
    #   requests
cheetah3==3.2.6.post1
    # via -r requirements/static/ci/common.in
<<<<<<< HEAD
cheroot==10.0.0
    # via
    #   -c requirements/static/ci/../pkg/py3.8/freebsd.txt
    #   cherrypy
cherrypy==18.8.0
    # via
    #   -c requirements/static/ci/../pkg/py3.8/freebsd.txt
=======
cheroot==8.5.2
    # via
    #   -c requirements/static/ci/../pkg/py3.8/freebsd.txt
    #   cherrypy
cherrypy==18.6.1
    # via
    #   -c requirements/static/ci/../pkg/py3.8/freebsd.txt
>>>>>>> 309829e5
    #   -r requirements/static/ci/common.in
    #   -r requirements/static/pkg/freebsd.in
click==8.1.3
    # via geomet
clustershell==1.9.1
    # via -r requirements/static/ci/common.in
contextvars==2.4
    # via
    #   -c requirements/static/ci/../pkg/py3.8/freebsd.txt
    #   -r requirements/base.txt
<<<<<<< HEAD
croniter==1.3.15 ; sys_platform != "win32"
=======
croniter==0.3.29 ; sys_platform != "win32"
>>>>>>> 309829e5
    # via -r requirements/static/ci/common.in
cryptography==41.0.4
    # via
    #   -c requirements/static/ci/../pkg/py3.8/freebsd.txt
<<<<<<< HEAD
    #   -r requirements/crypto.txt
=======
>>>>>>> 309829e5
    #   -r requirements/static/pkg/freebsd.in
    #   etcd3-py
    #   moto
    #   paramiko
    #   pyopenssl
    #   vcert
distlib==0.3.6
    # via virtualenv
distro==1.8.0
    # via
    #   -c requirements/static/ci/../pkg/py3.8/freebsd.txt
    #   -r requirements/base.txt
    #   -r requirements/static/pkg/freebsd.in
    #   pytest-skip-markers
dnspython==2.3.0
    # via
    #   -r requirements/static/ci/common.in
    #   python-etcd
docker==6.1.3
    # via -r requirements/pytest.txt
etcd3-py==0.1.6
    # via -r requirements/static/ci/common.in
exceptiongroup==1.1.1
    # via pytest
filelock==3.12.4
    # via virtualenv
flaky==3.7.0
    # via -r requirements/pytest.txt
frozenlist==1.3.3
    # via
    #   aiohttp
    #   aiosignal
future==0.18.3
    # via
    #   napalm
    #   textfsm
genshi==0.7.7
    # via -r requirements/static/ci/common.in
geomet==0.2.1.post1
    # via cassandra-driver
gitdb==4.0.10
    # via gitpython
gitpython==3.1.35
    # via -r requirements/static/ci/common.in
google-auth==2.19.1
    # via kubernetes
hglib==2.6.2
    # via -r requirements/static/ci/freebsd.in
idna==3.4
    # via
    #   -c requirements/static/ci/../pkg/py3.8/freebsd.txt
    #   etcd3-py
    #   requests
    #   yarl
immutables==0.15
    # via
    #   -c requirements/static/ci/../pkg/py3.8/freebsd.txt
    #   contextvars
<<<<<<< HEAD
importlib-metadata==6.6.0
    # via
    #   -c requirements/static/ci/../pkg/py3.8/freebsd.txt
    #   -r requirements/static/pkg/freebsd.in
importlib-resources==5.12.0
    # via
    #   -c requirements/static/ci/../pkg/py3.8/freebsd.txt
    #   jaraco.text
inflect==6.0.4
    # via
    #   -c requirements/static/ci/../pkg/py3.8/freebsd.txt
    #   jaraco.text
iniconfig==2.0.0
=======
importlib-metadata==4.6.4
    # via
    #   -c requirements/static/ci/../pkg/py3.8/freebsd.txt
    #   -r requirements/static/pkg/freebsd.in
iniconfig==1.0.1
>>>>>>> 309829e5
    # via pytest
ipaddress==1.0.23
    # via kubernetes
<<<<<<< HEAD
jaraco.collections==4.1.0
    # via
    #   -c requirements/static/ci/../pkg/py3.8/freebsd.txt
    #   cherrypy
jaraco.context==4.3.0
    # via
    #   -c requirements/static/ci/../pkg/py3.8/freebsd.txt
    #   jaraco.text
jaraco.functools==3.7.0
    # via
    #   -c requirements/static/ci/../pkg/py3.8/freebsd.txt
    #   cheroot
    #   jaraco.text
    #   tempora
jaraco.text==3.11.1
=======
isodate==0.6.0
    # via msrest
jaraco.classes==3.2.1
    # via
    #   -c requirements/static/ci/../pkg/py3.8/freebsd.txt
    #   jaraco.collections
jaraco.collections==3.4.0
    # via
    #   -c requirements/static/ci/../pkg/py3.8/freebsd.txt
    #   cherrypy
jaraco.functools==2.0
    # via
    #   -c requirements/static/ci/../pkg/py3.8/freebsd.txt
    #   cheroot
    #   jaraco.text
    #   tempora
jaraco.text==3.5.1
>>>>>>> 309829e5
    # via
    #   -c requirements/static/ci/../pkg/py3.8/freebsd.txt
    #   jaraco.collections
jinja2==3.1.2
    # via
    #   -c requirements/static/ci/../pkg/py3.8/freebsd.txt
    #   -r requirements/base.txt
    #   junos-eznc
    #   moto
    #   napalm
jmespath==1.0.1
    # via
    #   -c requirements/static/ci/../pkg/py3.8/freebsd.txt
    #   -r requirements/base.txt
    #   -r requirements/static/ci/common.in
    #   boto3
    #   botocore
jsonschema==3.2.0
    # via -r requirements/static/ci/common.in
junit-xml==1.9
    # via -r requirements/static/ci/common.in
junos-eznc==2.6.7 ; sys_platform != "win32"
    # via
    #   -r requirements/static/ci/common.in
    #   napalm
jxmlease==1.0.3 ; sys_platform != "win32"
    # via -r requirements/static/ci/common.in
kazoo==2.9.0 ; sys_platform != "win32" and sys_platform != "darwin"
    # via -r requirements/static/ci/common.in
keyring==5.7.1
    # via -r requirements/static/ci/common.in
kubernetes==3.0.0
    # via -r requirements/static/ci/common.in
libnacl==1.8.0 ; sys_platform != "win32" and sys_platform != "darwin"
    # via -r requirements/static/ci/common.in
<<<<<<< HEAD
looseversion==1.2.0
    # via
    #   -c requirements/static/ci/../pkg/py3.8/freebsd.txt
    #   -r requirements/base.txt
lxml==4.9.2
=======
looseversion==1.0.2
    # via
    #   -c requirements/static/ci/../pkg/py3.8/freebsd.txt
    #   -r requirements/base.txt
lxml==4.9.1
>>>>>>> 309829e5
    # via
    #   junos-eznc
    #   napalm
    #   ncclient
    #   xmldiff
mako==1.2.4
    # via -r requirements/static/ci/common.in
markupsafe==2.1.2
    # via
    #   -c requirements/static/ci/../pkg/py3.8/freebsd.txt
    #   -r requirements/base.txt
    #   jinja2
    #   mako
    #   werkzeug
mercurial==6.4.4
    # via -r requirements/static/ci/freebsd.in
mock==5.0.2
    # via -r requirements/pytest.txt
more-itertools==9.1.0
    # via
    #   -c requirements/static/ci/../pkg/py3.8/freebsd.txt
    #   cheroot
    #   cherrypy
    #   jaraco.functools
    #   jaraco.text
moto==4.1.11
    # via -r requirements/static/ci/common.in
msgpack==1.0.5
    # via
    #   -c requirements/static/ci/../pkg/py3.8/freebsd.txt
    #   -r requirements/base.txt
    #   pytest-salt-factories
multidict==6.0.4
    # via
    #   aiohttp
    #   yarl
napalm==4.1.0 ; sys_platform != "win32"
    # via -r requirements/static/ci/common.in
ncclient==0.6.13
    # via
    #   junos-eznc
    #   napalm
netaddr==0.8.0
    # via
    #   junos-eznc
    #   napalm
    #   pyeapi
netmiko==4.2.0
    # via napalm
netutils==1.6.0
    # via napalm
ntc-templates==3.4.0
    # via netmiko
oscrypto==1.3.0
    # via certvalidator
<<<<<<< HEAD
packaging==23.1
=======
packaging==22.0
>>>>>>> 309829e5
    # via
    #   -c requirements/static/ci/../pkg/py3.8/freebsd.txt
    #   -r requirements/base.txt
    #   docker
    #   pytest
paramiko==3.2.0 ; sys_platform != "win32" and sys_platform != "darwin"
    # via
    #   -r requirements/static/ci/common.in
    #   junos-eznc
    #   napalm
    #   ncclient
    #   netmiko
    #   scp
passlib==1.7.4
    # via -r requirements/static/ci/common.in
pathspec==0.11.1
    # via yamllint
platformdirs==3.5.3
    # via virtualenv
pluggy==1.0.0
    # via pytest
<<<<<<< HEAD
portend==3.1.0
    # via
    #   -c requirements/static/ci/../pkg/py3.8/freebsd.txt
    #   cherrypy
psutil==5.9.5
=======
portend==2.4
    # via
    #   -c requirements/static/ci/../pkg/py3.8/freebsd.txt
    #   cherrypy
psutil==5.8.0
>>>>>>> 309829e5
    # via
    #   -c requirements/static/ci/../pkg/py3.8/freebsd.txt
    #   -r requirements/base.txt
    #   pytest-salt-factories
    #   pytest-shell-utilities
    #   pytest-system-statistics
pyasn1-modules==0.3.0
    # via google-auth
pyasn1==0.5.0
    # via
    #   pyasn1-modules
    #   rsa
<<<<<<< HEAD
pycparser==2.21
=======
pycparser==2.17
>>>>>>> 309829e5
    # via
    #   -c requirements/static/ci/../pkg/py3.8/freebsd.txt
    #   cffi
pycryptodomex==3.9.8
    # via
    #   -c requirements/static/ci/../pkg/py3.8/freebsd.txt
    #   -r requirements/crypto.txt
<<<<<<< HEAD
pydantic==1.10.8
    # via
    #   -c requirements/static/ci/../pkg/py3.8/freebsd.txt
    #   inflect
pyeapi==1.0.0
=======
pyeapi==0.8.3
>>>>>>> 309829e5
    # via napalm
pyinotify==0.9.6 ; sys_platform != "win32" and sys_platform != "darwin" and platform_system != "openbsd"
    # via -r requirements/static/ci/common.in
pynacl==1.5.0
    # via
    #   -r requirements/static/ci/common.in
    #   paramiko
pyopenssl==23.2.0
    # via
    #   -c requirements/static/ci/../pkg/py3.8/freebsd.txt
    #   -r requirements/static/pkg/freebsd.in
    #   etcd3-py
pyparsing==3.0.9
    # via junos-eznc
<<<<<<< HEAD
pyrsistent==0.19.3
=======
pyrsistent==0.17.3
>>>>>>> 309829e5
    # via jsonschema
pyserial==3.5
    # via
    #   junos-eznc
    #   netmiko
pytest-custom-exit-code==0.3.0
    # via -r requirements/pytest.txt
pytest-helpers-namespace==2021.12.29
    # via
    #   -r requirements/pytest.txt
    #   pytest-salt-factories
    #   pytest-shell-utilities
pytest-httpserver==1.0.8
    # via -r requirements/pytest.txt
pytest-salt-factories==1.0.0rc27
    # via -r requirements/pytest.txt
pytest-shell-utilities==1.8.0
    # via pytest-salt-factories
pytest-skip-markers==1.4.1
    # via
    #   pytest-salt-factories
    #   pytest-shell-utilities
    #   pytest-system-statistics
pytest-subtests==0.11.0
    # via -r requirements/pytest.txt
pytest-system-statistics==1.0.2
    # via pytest-salt-factories
pytest-timeout==2.1.0
    # via -r requirements/pytest.txt
pytest==7.3.2
    # via
    #   -r requirements/pytest.txt
    #   pytest-custom-exit-code
    #   pytest-helpers-namespace
    #   pytest-salt-factories
    #   pytest-shell-utilities
    #   pytest-skip-markers
    #   pytest-subtests
    #   pytest-system-statistics
    #   pytest-timeout
python-dateutil==2.8.2
    # via
    #   -c requirements/static/ci/../pkg/py3.8/freebsd.txt
    #   -r requirements/static/pkg/freebsd.in
    #   botocore
    #   croniter
    #   kubernetes
    #   moto
    #   vcert
python-etcd==0.4.5
    # via -r requirements/static/ci/common.in
<<<<<<< HEAD
python-gnupg==0.5.0
    # via
    #   -c requirements/static/ci/../pkg/py3.8/freebsd.txt
    #   -r requirements/static/pkg/freebsd.in
pytz==2023.3
    # via
    #   -c requirements/static/ci/../pkg/py3.8/freebsd.txt
=======
python-gnupg==0.4.8
    # via
    #   -c requirements/static/ci/../pkg/py3.8/freebsd.txt
    #   -r requirements/static/pkg/freebsd.in
pytz==2022.1
    # via
    #   -c requirements/static/ci/../pkg/py3.8/freebsd.txt
    #   moto
>>>>>>> 309829e5
    #   tempora
pyvmomi==8.0.1.0.1
    # via -r requirements/static/ci/common.in
pyyaml==6.0.1
    # via
    #   -c requirements/static/ci/../pkg/py3.8/freebsd.txt
    #   -r requirements/base.txt
    #   clustershell
    #   junos-eznc
    #   kubernetes
    #   napalm
    #   netmiko
    #   pytest-salt-factories
    #   responses
    #   yamllint
    #   yamlordereddictloader
pyzmq==25.1.0
    # via
    #   -c requirements/static/ci/../pkg/py3.8/freebsd.txt
    #   -r requirements/zeromq.txt
    #   pytest-salt-factories
requests==2.31.0
    # via
    #   -c requirements/static/ci/../pkg/py3.8/freebsd.txt
    #   -r requirements/base.txt
    #   -r requirements/static/ci/common.in
    #   apache-libcloud
    #   docker
    #   etcd3-py
    #   kubernetes
    #   moto
    #   napalm
    #   responses
    #   vcert
responses==0.23.1
    # via moto
rfc3987==1.3.8
    # via -r requirements/static/ci/common.in
rsa==4.9
    # via google-auth
s3transfer==0.6.1
    # via boto3
scp==0.14.5
    # via
    #   junos-eznc
    #   napalm
    #   netmiko
semantic-version==2.10.0
    # via etcd3-py
setproctitle==1.3.2
    # via
    #   -c requirements/static/ci/../pkg/py3.8/freebsd.txt
    #   -r requirements/static/pkg/freebsd.in
six==1.16.0
    # via
    #   -c requirements/static/ci/../pkg/py3.8/freebsd.txt
<<<<<<< HEAD
=======
    #   bcrypt
>>>>>>> 309829e5
    #   cassandra-driver
    #   etcd3-py
    #   genshi
    #   geomet
    #   google-auth
    #   jsonschema
    #   junit-xml
    #   junos-eznc
    #   kazoo
    #   kubernetes
    #   ncclient
    #   python-dateutil
    #   pyvmomi
    #   textfsm
    #   transitions
    #   vcert
    #   websocket-client
smmap==5.0.0
    # via gitdb
sqlparse==0.4.4
    # via -r requirements/static/ci/common.in
strict-rfc3339==0.7
    # via -r requirements/static/ci/common.in
<<<<<<< HEAD
tempora==5.3.0
    # via
    #   -c requirements/static/ci/../pkg/py3.8/freebsd.txt
    #   portend
textfsm==1.1.3
=======
tempora==4.1.1
    # via
    #   -c requirements/static/ci/../pkg/py3.8/freebsd.txt
    #   portend
terminal==0.4.0
    # via ntc-templates
textfsm==1.1.0
>>>>>>> 309829e5
    # via
    #   napalm
    #   netmiko
    #   ntc-templates
<<<<<<< HEAD
timelib==0.3.0
=======
timelib==0.2.5
>>>>>>> 309829e5
    # via
    #   -c requirements/static/ci/../pkg/py3.8/freebsd.txt
    #   -r requirements/static/pkg/freebsd.in
toml==0.10.2
    # via -r requirements/static/ci/common.in
tomli==2.0.1
    # via pytest
tornado==6.3.2
    # via
    #   -c requirements/static/ci/../pkg/py3.8/freebsd.txt
    #   -r requirements/base.txt
transitions==0.9.0
    # via junos-eznc
ttp-templates==0.3.5
    # via napalm
ttp==0.9.5
    # via
    #   napalm
    #   ttp-templates
types-pyyaml==6.0.1
    # via responses
typing-extensions==4.6.3
    # via
    #   -c requirements/static/ci/../pkg/py3.8/freebsd.txt
    #   napalm
    #   pydantic
    #   pytest-shell-utilities
    #   pytest-system-statistics
urllib3==1.26.14
    # via
    #   -c requirements/static/ci/../pkg/py3.8/freebsd.txt
    #   botocore
    #   docker
    #   google-auth
    #   kubernetes
    #   python-etcd
    #   requests
    #   responses
vcert==0.9.1 ; sys_platform != "win32"
    # via -r requirements/static/ci/common.in
virtualenv==20.23.0
    # via
    #   -r requirements/static/ci/common.in
    #   pytest-salt-factories
watchdog==3.0.0
    # via -r requirements/static/ci/common.in
websocket-client==0.40.0
    # via
    #   docker
    #   kubernetes
wempy==0.2.1
    # via -r requirements/static/ci/common.in
werkzeug==2.3.6
    # via
    #   moto
    #   pytest-httpserver
xmldiff==2.6.3
    # via -r requirements/static/ci/common.in
xmltodict==0.13.0
    # via moto
yamllint==1.32.0
    # via -r requirements/static/ci/freebsd.in
yamlordereddictloader==0.4.0
    # via junos-eznc
yarl==1.9.2
    # via aiohttp
<<<<<<< HEAD
zc.lockfile==3.0.post1
    # via
    #   -c requirements/static/ci/../pkg/py3.8/freebsd.txt
    #   cherrypy
zipp==3.15.0
    # via
    #   -c requirements/static/ci/../pkg/py3.8/freebsd.txt
    #   importlib-metadata
    #   importlib-resources
=======
zc.lockfile==1.4
    # via
    #   -c requirements/static/ci/../pkg/py3.8/freebsd.txt
    #   cherrypy
zipp==3.5.0
    # via
    #   -c requirements/static/ci/../pkg/py3.8/freebsd.txt
    #   importlib-metadata
>>>>>>> 309829e5

# The following packages are considered to be unsafe in a requirements file:
# setuptools<|MERGE_RESOLUTION|>--- conflicted
+++ resolved
@@ -56,7 +56,7 @@
     #   requests
 certvalidator==0.11.1
     # via vcert
-cffi==1.14.6
+cffi==1.15.1
     # via
     #   -c requirements/static/ci/../pkg/py3.8/freebsd.txt
     #   -r requirements/static/ci/common.in
@@ -70,7 +70,6 @@
     #   requests
 cheetah3==3.2.6.post1
     # via -r requirements/static/ci/common.in
-<<<<<<< HEAD
 cheroot==10.0.0
     # via
     #   -c requirements/static/ci/../pkg/py3.8/freebsd.txt
@@ -78,15 +77,6 @@
 cherrypy==18.8.0
     # via
     #   -c requirements/static/ci/../pkg/py3.8/freebsd.txt
-=======
-cheroot==8.5.2
-    # via
-    #   -c requirements/static/ci/../pkg/py3.8/freebsd.txt
-    #   cherrypy
-cherrypy==18.6.1
-    # via
-    #   -c requirements/static/ci/../pkg/py3.8/freebsd.txt
->>>>>>> 309829e5
     #   -r requirements/static/ci/common.in
     #   -r requirements/static/pkg/freebsd.in
 click==8.1.3
@@ -97,19 +87,12 @@
     # via
     #   -c requirements/static/ci/../pkg/py3.8/freebsd.txt
     #   -r requirements/base.txt
-<<<<<<< HEAD
-croniter==1.3.15 ; sys_platform != "win32"
-=======
 croniter==0.3.29 ; sys_platform != "win32"
->>>>>>> 309829e5
     # via -r requirements/static/ci/common.in
 cryptography==41.0.4
     # via
     #   -c requirements/static/ci/../pkg/py3.8/freebsd.txt
-<<<<<<< HEAD
     #   -r requirements/crypto.txt
-=======
->>>>>>> 309829e5
     #   -r requirements/static/pkg/freebsd.in
     #   etcd3-py
     #   moto
@@ -168,7 +151,6 @@
     # via
     #   -c requirements/static/ci/../pkg/py3.8/freebsd.txt
     #   contextvars
-<<<<<<< HEAD
 importlib-metadata==6.6.0
     # via
     #   -c requirements/static/ci/../pkg/py3.8/freebsd.txt
@@ -182,17 +164,9 @@
     #   -c requirements/static/ci/../pkg/py3.8/freebsd.txt
     #   jaraco.text
 iniconfig==2.0.0
-=======
-importlib-metadata==4.6.4
-    # via
-    #   -c requirements/static/ci/../pkg/py3.8/freebsd.txt
-    #   -r requirements/static/pkg/freebsd.in
-iniconfig==1.0.1
->>>>>>> 309829e5
     # via pytest
 ipaddress==1.0.23
     # via kubernetes
-<<<<<<< HEAD
 jaraco.collections==4.1.0
     # via
     #   -c requirements/static/ci/../pkg/py3.8/freebsd.txt
@@ -208,25 +182,6 @@
     #   jaraco.text
     #   tempora
 jaraco.text==3.11.1
-=======
-isodate==0.6.0
-    # via msrest
-jaraco.classes==3.2.1
-    # via
-    #   -c requirements/static/ci/../pkg/py3.8/freebsd.txt
-    #   jaraco.collections
-jaraco.collections==3.4.0
-    # via
-    #   -c requirements/static/ci/../pkg/py3.8/freebsd.txt
-    #   cherrypy
-jaraco.functools==2.0
-    # via
-    #   -c requirements/static/ci/../pkg/py3.8/freebsd.txt
-    #   cheroot
-    #   jaraco.text
-    #   tempora
-jaraco.text==3.5.1
->>>>>>> 309829e5
     # via
     #   -c requirements/static/ci/../pkg/py3.8/freebsd.txt
     #   jaraco.collections
@@ -262,19 +217,11 @@
     # via -r requirements/static/ci/common.in
 libnacl==1.8.0 ; sys_platform != "win32" and sys_platform != "darwin"
     # via -r requirements/static/ci/common.in
-<<<<<<< HEAD
 looseversion==1.2.0
     # via
     #   -c requirements/static/ci/../pkg/py3.8/freebsd.txt
     #   -r requirements/base.txt
 lxml==4.9.2
-=======
-looseversion==1.0.2
-    # via
-    #   -c requirements/static/ci/../pkg/py3.8/freebsd.txt
-    #   -r requirements/base.txt
-lxml==4.9.1
->>>>>>> 309829e5
     # via
     #   junos-eznc
     #   napalm
@@ -330,11 +277,7 @@
     # via netmiko
 oscrypto==1.3.0
     # via certvalidator
-<<<<<<< HEAD
 packaging==23.1
-=======
-packaging==22.0
->>>>>>> 309829e5
     # via
     #   -c requirements/static/ci/../pkg/py3.8/freebsd.txt
     #   -r requirements/base.txt
@@ -356,19 +299,11 @@
     # via virtualenv
 pluggy==1.0.0
     # via pytest
-<<<<<<< HEAD
 portend==3.1.0
     # via
     #   -c requirements/static/ci/../pkg/py3.8/freebsd.txt
     #   cherrypy
 psutil==5.9.5
-=======
-portend==2.4
-    # via
-    #   -c requirements/static/ci/../pkg/py3.8/freebsd.txt
-    #   cherrypy
-psutil==5.8.0
->>>>>>> 309829e5
     # via
     #   -c requirements/static/ci/../pkg/py3.8/freebsd.txt
     #   -r requirements/base.txt
@@ -381,11 +316,7 @@
     # via
     #   pyasn1-modules
     #   rsa
-<<<<<<< HEAD
 pycparser==2.21
-=======
-pycparser==2.17
->>>>>>> 309829e5
     # via
     #   -c requirements/static/ci/../pkg/py3.8/freebsd.txt
     #   cffi
@@ -393,15 +324,11 @@
     # via
     #   -c requirements/static/ci/../pkg/py3.8/freebsd.txt
     #   -r requirements/crypto.txt
-<<<<<<< HEAD
 pydantic==1.10.8
     # via
     #   -c requirements/static/ci/../pkg/py3.8/freebsd.txt
     #   inflect
 pyeapi==1.0.0
-=======
-pyeapi==0.8.3
->>>>>>> 309829e5
     # via napalm
 pyinotify==0.9.6 ; sys_platform != "win32" and sys_platform != "darwin" and platform_system != "openbsd"
     # via -r requirements/static/ci/common.in
@@ -416,11 +343,7 @@
     #   etcd3-py
 pyparsing==3.0.9
     # via junos-eznc
-<<<<<<< HEAD
 pyrsistent==0.19.3
-=======
-pyrsistent==0.17.3
->>>>>>> 309829e5
     # via jsonschema
 pyserial==3.5
     # via
@@ -472,7 +395,6 @@
     #   vcert
 python-etcd==0.4.5
     # via -r requirements/static/ci/common.in
-<<<<<<< HEAD
 python-gnupg==0.5.0
     # via
     #   -c requirements/static/ci/../pkg/py3.8/freebsd.txt
@@ -480,16 +402,6 @@
 pytz==2023.3
     # via
     #   -c requirements/static/ci/../pkg/py3.8/freebsd.txt
-=======
-python-gnupg==0.4.8
-    # via
-    #   -c requirements/static/ci/../pkg/py3.8/freebsd.txt
-    #   -r requirements/static/pkg/freebsd.in
-pytz==2022.1
-    # via
-    #   -c requirements/static/ci/../pkg/py3.8/freebsd.txt
-    #   moto
->>>>>>> 309829e5
     #   tempora
 pyvmomi==8.0.1.0.1
     # via -r requirements/static/ci/common.in
@@ -546,10 +458,6 @@
 six==1.16.0
     # via
     #   -c requirements/static/ci/../pkg/py3.8/freebsd.txt
-<<<<<<< HEAD
-=======
-    #   bcrypt
->>>>>>> 309829e5
     #   cassandra-driver
     #   etcd3-py
     #   genshi
@@ -573,30 +481,16 @@
     # via -r requirements/static/ci/common.in
 strict-rfc3339==0.7
     # via -r requirements/static/ci/common.in
-<<<<<<< HEAD
 tempora==5.3.0
     # via
     #   -c requirements/static/ci/../pkg/py3.8/freebsd.txt
     #   portend
 textfsm==1.1.3
-=======
-tempora==4.1.1
-    # via
-    #   -c requirements/static/ci/../pkg/py3.8/freebsd.txt
-    #   portend
-terminal==0.4.0
-    # via ntc-templates
-textfsm==1.1.0
->>>>>>> 309829e5
     # via
     #   napalm
     #   netmiko
     #   ntc-templates
-<<<<<<< HEAD
 timelib==0.3.0
-=======
-timelib==0.2.5
->>>>>>> 309829e5
     # via
     #   -c requirements/static/ci/../pkg/py3.8/freebsd.txt
     #   -r requirements/static/pkg/freebsd.in
@@ -663,7 +557,6 @@
     # via junos-eznc
 yarl==1.9.2
     # via aiohttp
-<<<<<<< HEAD
 zc.lockfile==3.0.post1
     # via
     #   -c requirements/static/ci/../pkg/py3.8/freebsd.txt
@@ -673,16 +566,6 @@
     #   -c requirements/static/ci/../pkg/py3.8/freebsd.txt
     #   importlib-metadata
     #   importlib-resources
-=======
-zc.lockfile==1.4
-    # via
-    #   -c requirements/static/ci/../pkg/py3.8/freebsd.txt
-    #   cherrypy
-zipp==3.5.0
-    # via
-    #   -c requirements/static/ci/../pkg/py3.8/freebsd.txt
-    #   importlib-metadata
->>>>>>> 309829e5
 
 # The following packages are considered to be unsafe in a requirements file:
 # setuptools