--- conflicted
+++ resolved
@@ -760,10 +760,6 @@
                 if self._connecting_future.done():
                     self._connecting_future = self.connect()
                 yield self._connecting_future
-<<<<<<< HEAD
-            del self.send_queue[0]
-=======
->>>>>>> e8de50ff
 
     def _message_id(self):
         wrap = False
