{% if data.enabled %}auto {{name}}{# Enabled #}
{%endif%}{% if data.hotplug %}allow-hotplug {{name}}{# Hotplug #}
{%endif%}{# START IPV4 #}{%- if data.data['inet'] and data.data['inet'].addrfam == 'inet' -%}{% set interface = data.data['inet'] -%}
{# START V4IF #}{% if interface.proto and interface.addrfam %}iface {{name}} {{interface.addrfam}} {{interface.proto}}
{% if interface.hwaddress                   %}    hwaddress {{interface.hwaddress}}
{%endif%}{% if interface.vlan_raw_device    %}    vlan-raw-device {{interface.vlan_raw_device}}
{%endif%}{% if interface.address            %}    address {{interface.address}}
{%endif%}{% if interface.addresses          %}{%for addr in interface.addresses %}    address {{addr}}
{%endfor%}{%endif%}{% if interface.netmask  %}    netmask {{interface.netmask}}
{%endif%}{% if interface.broadcast          %}    broadcast {{interface.broadcast}}
{%endif%}{% if interface.metric             %}    metric {{interface.metric}}
{%endif%}{% if interface.gateway            %}    gateway {{interface.gateway}}
{%endif%}{% if interface.pointopoint        %}    pointopoint {{interface.pointopoint}}
{%endif%}{% if interface.scope              %}    scope {{interface.scope}}
{%endif%}{% if interface.hostname           %}    hostname {{interface.hostname}}
{%endif%}{% if interface.media              %}    media {{interface.media}}
{%endif%}{% if interface.leasehours         %}    leasehours {{interface.leasehours}}
{%endif%}{% if interface.leasetime          %}    leasetime {{interface.leasetime}}
{%endif%}{% if interface.vendor             %}    vendor {{interface.vendor}}
{%endif%}{% if interface.client             %}    client {{interface.client}}
{%endif%}{% if interface.bootfile           %}    bootfile {{interface.bootfile}}
{%endif%}{% if interface.server             %}    server {{interface.server}}
{%endif%}{% if interface.hwaddr             %}    hwaddress {{interface.hwaddr}}
{%endif%}{% if interface.mode               %}    mode {{interface.mode}}
{%endif%}{% if interface.endpoint           %}    endpoint {{interface.endpoint}}
{%endif%}{% if interface.dstaddr            %}    dstaddr {{interface.dstaddr}}
{%endif%}{% if interface.local              %}    local {{interface.local}}
{%endif%}{% if interface.ttl                %}    ttl {{interface.ttl}}
{%endif%}{% if interface.mtu                %}    mtu {{interface.mtu}}
{%endif%}{% if interface.provider           %}    provider {{interface.provider}}
{%endif%}{% if interface.unit               %}    unit {{interface.unit}}
{%endif%}{% if interface.options            %}    options {{interface.options}}
{%endif%}{% if interface.master             %}    bond-master {{interface.master}}
<<<<<<< HEAD
{%endif%}{% if interface.dns_nameservers    %}    dns-nameservers {{interface.dns_nameservers }}
{%endif%}{% if interface.dns_search         %}    dns-search {{interface.dns_search }}
=======
{%endif%}{% if interface.dns_nameservers    %}    dns-nameservers {%
    if interface.dns_nameservers is string %}{{ interface.dns_nameservers }}{%
    else %}{{ interface.dns_nameservers|join(" ") }}{% endif %}
{%endif%}{% if interface.dns_search         %}    dns-search {%
    if interface.dns_search is string %}{{interface.dns_search }}{%
    else %}{{ interface.dns_search|join(" ") }}{% endif %}
>>>>>>> 216fa14f
{%endif%}{% if interface.ethtool            %}{%for item in interface.ethtool_keys %}    {{item}} {{interface.ethtool[item]}}
{%endfor%}{%endif%}{% if interface.bonding  %}{%for item in interface.bonding_keys %}    bond-{{item}} {{interface.bonding[item]}}
{%endfor%}{%endif%}{% if interface.bridging %}{%for item in interface.bridging_keys %}    bridge_{{item}} {{interface.bridging[item]}}
{%endfor%}{%endif%}{% if interface.wireless_essid %}    wireless-essid {{interface.wireless_essid}}
{%endif%}{% if interface.wireless_mode      %}    wireless-mode {{interface.wireless_mode}}
{%endif%}{% if interface.wpa_ap_scan        %}    wpa-ap-scan {{interface.wpa_ap_scan}}
{%endif%}{% if interface.wpa_conf           %}    wpa-conf {{interface.wpa_conf}}
{%endif%}{% if interface.wpa_driver         %}    wpa-driver {{interface.wpa_driver}}
{%endif%}{% if interface.wpa_group          %}    wpa-group {{interface.wpa_group}}
{%endif%}{% if interface.wpa_key_mgmt       %}    wpa-key-mgmt {{interface.wpa_key_mgmt}}
{%endif%}{% if interface.wpa_pairwise       %}    wpa-pairwise {{interface.wpa_pairwise}}
{%endif%}{% if interface.wpa_proto          %}    wpa-proto {{interface.wpa_proto}}
{%endif%}{% if interface.wpa_psk            %}    wpa-psk {{interface.wpa_psk}}
{%endif%}{% if interface.wpa_roam           %}    wpa-roam {{interface.wpa_roam}}
{%endif%}{% if interface.wpa_ssid           %}    wpa-ssid {{interface.wpa_ssid}}
{%endif%}{% if interface.up_cmds            %}{% for cmd in interface.up_cmds %}    up {{ cmd }}
{%endfor-%}
{%endif%}{% if interface.down_cmds          %}{% for cmd in interface.down_cmds %}    down {{ cmd }}
{%endfor-%}
{%endif%}{% if interface.pre_up_cmds        %}{% for cmd in interface.pre_up_cmds %}    pre-up {{ cmd }}
{%endfor-%}
{%endif%}{% if interface.post_up_cmds       %}{% for cmd in interface.post_up_cmds %}    post-up {{ cmd }}
{%endfor-%}
{%endif%}{% if interface.pre_down_cmds      %}{% for cmd in interface.pre_down_cmds %}    pre-down {{ cmd }}
{%endfor-%}
{%endif%}{% if interface.post_down_cmds     %}{% for cmd in interface.post_down_cmds %}    post-down {{ cmd }}
{%endfor-%}{%endif%}{%endif%}{# END V4IF #}
{%- endif%}{# END IPV4 -#}
{#- START IPV6 #}{%- if data.data['inet6'] and data.data['inet6'].addrfam == 'inet6' -%}{%- set interface = data.data['inet6'] -%}
{#- START V6IF -#}{% if interface.proto and interface.addrfam %}iface {{name}} {{interface.addrfam}} {{interface.proto}}
{% if interface.hwaddress                   %}    hwaddress {{interface.hwaddress}}
{%endif%}{# START V6ONLOPTS #}{% if interface.accept_ra %}    accept_ra {{interface.accept_ra}}
{%endif%}{% if interface.autoconf           %}    autoconf {{interface.autoconf}}
{%endif%}{% if interface.privext            %}    privext {{interface.privext}}
{%endif%}{% if interface.dhcp               %}    dhcp {{interface.dhcp}}{# END V6ONLOPTS #}
{%endif%}{% if interface.vlan_raw_device    %}    vlan-raw-device {{interface.vlan_raw_device}}
{%endif%}{% if interface.address            %}    address {{interface.address}}
{%endif%}{% if interface.addresses          %}{% for addr in interface.addresses %}    address {{addr}}
{%endfor%}{%endif%}{% if interface.netmask  %}    netmask {{interface.netmask}}
{%endif%}{% if interface.broadcast          %}    broadcast {{interface.broadcast}}
{%endif%}{% if interface.metric             %}    metric {{interface.metric}}
{%endif%}{% if interface.gateway            %}    gateway {{interface.gateway}}
{%endif%}{% if interface.pointopoint        %}    pointopoint {{interface.pointopoint}}
{%endif%}{% if interface.scope              %}    scope {{interface.scope}}
{%endif%}{% if interface.hostname           %}    hostname {{interface.hostname}}
{%endif%}{% if interface.media              %}    media {{interface.media}}
{%endif%}{% if interface.leasehours         %}    leasehours {{interface.leasehours}}
{%endif%}{% if interface.leasetime          %}    leasetime {{interface.leasetime}}
{%endif%}{% if interface.vendor             %}    vendor {{interface.vendor}}
{%endif%}{% if interface.client             %}    client {{interface.client}}
{%endif%}{% if interface.bootfile           %}    bootfile {{interface.bootfile}}
{%endif%}{% if interface.server             %}    server {{interface.server}}
{%endif%}{% if interface.hwaddr             %}    hwaddress {{interface.hwaddr}}
{%endif%}{% if interface.mode               %}    mode {{interface.mode}}
{%endif%}{% if interface.endpoint           %}    endpoint {{interface.endpoint}}
{%endif%}{% if interface.dstaddr            %}    dstaddr {{interface.dstaddr}}
{%endif%}{% if interface.local              %}    local {{interface.local}}
{%endif%}{% if interface.ttl                %}    ttl {{interface.ttl}}
{%endif%}{% if interface.mtu                %}    mtu {{interface.mtu}}
{%endif%}{% if interface.provider           %}    provider {{interface.provider}}
{%endif%}{% if interface.unit               %}    unit {{interface.unit}}
{%endif%}{% if interface.options            %}    options {{interface.options}}
{%endif%}{% if interface.master             %}    bond-master {{interface.master}}
{%endif%}{% if interface.dns_nameservers    %}    dns-nameservers {%
    if interface.dns_nameservers is string %}{{ interface.dns_nameservers }}{%
    else %}{{ interface.dns_nameservers|join(" ") }}{% endif %}
{%endif%}{% if interface.dns_search         %}    dns-search {%
    if interface.dns_search is string %}{{interface.dns_search }}{%
    else %}{{ interface.dns_search|join(" ") }}{% endif %}
{%endif%}{% if interface.ethtool            %}{%for item in interface.ethtool_keys %}    {{item}} {{interface.ethtool[item]}}
{%endfor%}{%endif%}{% if interface.bonding  %}{%for item in interface.bonding_keys %}    bond-{{item}} {{interface.bonding[item]}}
{%endfor%}{%endif%}{% if interface.bridging %}{%for item in interface.bridging_keys %}    bridge_{{item}} {{interface.bridging[item]}}
{%endfor%}{%endif%}{% if interface.wireless_essid %}    wireless-essid {{interface.wireless_essid}}
{%endif%}{% if interface.wireless_mode      %}    wireless-mode {{interface.wireless_mode}}
{%endif%}{% if interface.wpa_ap_scan        %}    wpa-ap-scan {{interface.wpa_ap_scan}}
{%endif%}{% if interface.wpa_conf           %}    wpa-conf {{interface.wpa_conf}}
{%endif%}{% if interface.wpa_driver         %}    wpa-driver {{interface.wpa_driver}}
{%endif%}{% if interface.wpa_group          %}    wpa-group {{interface.wpa_group}}
{%endif%}{% if interface.wpa_key_mgmt       %}    wpa-key-mgmt {{interface.wpa_key_mgmt}}
{%endif%}{% if interface.wpa_pairwise       %}    wpa-pairwise {{interface.wpa_pairwise}}
{%endif%}{% if interface.wpa_proto          %}    wpa-proto {{interface.wpa_proto}}
{%endif%}{% if interface.wpa_psk            %}    wpa-psk {{interface.wpa_psk}}
{%endif%}{% if interface.wpa_roam           %}    wpa-roam {{interface.wpa_roam}}
{%endif%}{% if interface.wpa_ssid           %}    wpa-ssid {{interface.wpa_ssid}}
{%endif%}{% if interface.up_cmds            %}{% for cmd in interface.up_cmds %}    up {{ cmd }}
{%endfor-%}
{%endif%}{% if interface.down_cmds          %}{% for cmd in interface.down_cmds %}    down {{ cmd }}
{%endfor-%}
{%endif%}{% if interface.pre_up_cmds        %}{% for cmd in interface.pre_up_cmds %}    pre-up {{ cmd }}
{%endfor-%}
{%endif%}{% if interface.post_up_cmds       %}{% for cmd in interface.post_up_cmds %}    post-up {{ cmd }}
{%endfor-%}
{%endif%}{% if interface.pre_down_cmds      %}{% for cmd in interface.pre_down_cmds %}    pre-down {{ cmd }}
{%endfor-%}
{%endif%}{% if interface.post_down_cmds     %}{% for cmd in interface.post_down_cmds %}    post-down {{ cmd }}
{%endfor-%}{%endif%}{%endif%}{# END V6IF #}{%endif%}{# END IPV6#}<|MERGE_RESOLUTION|>--- conflicted
+++ resolved
@@ -31,17 +31,12 @@
 {%endif%}{% if interface.unit               %}    unit {{interface.unit}}
 {%endif%}{% if interface.options            %}    options {{interface.options}}
 {%endif%}{% if interface.master             %}    bond-master {{interface.master}}
-<<<<<<< HEAD
-{%endif%}{% if interface.dns_nameservers    %}    dns-nameservers {{interface.dns_nameservers }}
-{%endif%}{% if interface.dns_search         %}    dns-search {{interface.dns_search }}
-=======
 {%endif%}{% if interface.dns_nameservers    %}    dns-nameservers {%
     if interface.dns_nameservers is string %}{{ interface.dns_nameservers }}{%
     else %}{{ interface.dns_nameservers|join(" ") }}{% endif %}
 {%endif%}{% if interface.dns_search         %}    dns-search {%
     if interface.dns_search is string %}{{interface.dns_search }}{%
     else %}{{ interface.dns_search|join(" ") }}{% endif %}
->>>>>>> 216fa14f
 {%endif%}{% if interface.ethtool            %}{%for item in interface.ethtool_keys %}    {{item}} {{interface.ethtool[item]}}
 {%endfor%}{%endif%}{% if interface.bonding  %}{%for item in interface.bonding_keys %}    bond-{{item}} {{interface.bonding[item]}}
 {%endfor%}{%endif%}{% if interface.bridging %}{%for item in interface.bridging_keys %}    bridge_{{item}} {{interface.bridging[item]}}
