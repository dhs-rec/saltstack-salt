--- conflicted
+++ resolved
@@ -796,22 +796,14 @@
         if full not in self.states:
             if '__sls__' in data:
                 errors.append(
-<<<<<<< HEAD
-                    'State {0!r} found in SLS {1!r} is unavailable'.format(
-=======
-                    'State {0} found in sls {1} is unavailable. Please check the module in question to make sure dependencies are met.'.format(
->>>>>>> 1e33a6a8
+                    'State \'{0}\' was not found in SLS \'{1}\''.format(
                         full,
                         data['__sls__']
                         )
                     )
             else:
                 errors.append(
-<<<<<<< HEAD
-                        'Specified state {0!r} is unavailable.'.format(
-=======
-                        'Specified state {0} is unavailable. Please check the module in question to make sure dependencies are met.'.format(
->>>>>>> 1e33a6a8
+                        'Specified state \'{0}\' was not found'.format(
                             full
                             )
                         )
