--- conflicted
+++ resolved
@@ -895,11 +895,7 @@
     # dictionary.  Otherwise it is assumed that the module calls the grains
     # function in a custom way and returns the data elsewhere
     #
-<<<<<<< HEAD
-    # Default to False for 2016.3 and 2016.11.  Switch to True for Nitrogen
-=======
-    # Default to False for 2016.3 and Carbon. Switch to True for Nitrogen
->>>>>>> 6724fe48
+    # Default to False for 2016.3 and 2016.11. Switch to True for Nitrogen
     'proxy_merge_grains_in_module': bool,
 
     # Command to use to restart salt-minion
@@ -1501,13 +1497,8 @@
     'formula_path': '/srv/spm/salt',
     'pillar_path': '/srv/spm/pillar',
     'reactor_path': '/srv/spm/reactor',
-<<<<<<< HEAD
-    'spm_logfile': '/var/log/salt/spm',
+    'spm_logfile': os.path.join(salt.syspaths.LOGS_DIR, 'spm'),
     'spm_default_include': 'spm.d/*.conf',
-=======
-    'spm_logfile': os.path.join(salt.syspaths.LOGS_DIR, 'spm'),
-    'default_include': 'spm.d/*.conf',
->>>>>>> 6724fe48
     # spm_repos_config also includes a .d/ directory
     'spm_repos_config': '/etc/salt/spm.repos',
     'spm_cache_dir': os.path.join(salt.syspaths.CACHE_DIR, 'spm'),
