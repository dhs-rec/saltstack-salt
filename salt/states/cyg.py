# -*- coding: utf-8 -*-
"""
Installation of Cygwin packages.

A state module to manage cygwin packages. Packages can be installed
or removed.

.. code-block:: yaml

    dos2unix:
      cyg.installed
"""
from __future__ import absolute_import, print_function, unicode_literals

import logging

LOG = logging.getLogger(__name__)


def __virtual__():
    """
    Only load if cyg module is available in __salt__.
<<<<<<< HEAD
    '''
    if 'cyg.list' in __salt__:
        return True
    return (False, 'cyg module could not be loaded')
=======
    """
    return "cyg.list" in __salt__
>>>>>>> a670b4ae


def installed(name, cyg_arch="x86_64", mirrors=None):
    """
    Make sure that a package is installed.

    name
        The name of the package to install

    cyg_arch : x86_64
        The cygwin architecture to install the package into.
        Current options are x86 and x86_64

    mirrors : None
        List of mirrors to check.
        None will use a default mirror (kernel.org)

    CLI Example:

    .. code-block:: yaml

        rsync:
          cyg.installed:
            - mirrors:
              - http://mirror/without/public/key: ""
              - http://mirror/with/public/key: http://url/of/public/key
    """
    ret = {"name": name, "result": None, "comment": "", "changes": {}}

    if cyg_arch not in ["x86", "x86_64"]:
        ret["result"] = False
        ret[
            "comment"
        ] = "The 'cyg_arch' argument must\
 be one of 'x86' or 'x86_64'"
        return ret

    LOG.debug("Installed State: Initial Mirror list: {0}".format(mirrors))

    if not __salt__["cyg.check_valid_package"](
        name, cyg_arch=cyg_arch, mirrors=mirrors
    ):
        ret["result"] = False
        ret["comment"] = "Invalid package name."
        return ret

    pkgs = __salt__["cyg.list"](name, cyg_arch)
    if name in pkgs:
        ret["result"] = True
        ret["comment"] = "Package is already installed."
        return ret

    if __opts__["test"]:
        ret[
            "comment"
        ] = "The package {0} would\
 have been installed".format(
            name
        )
        return ret

    if __salt__["cyg.install"](name, cyg_arch=cyg_arch, mirrors=mirrors):
        ret["result"] = True
        ret["changes"][name] = "Installed"
        ret["comment"] = "Package was successfully installed"
    else:
        ret["result"] = False
        ret["comment"] = "Could not install package."

    return ret


def removed(name, cyg_arch="x86_64", mirrors=None):
    """
    Make sure that a package is not installed.

    name
        The name of the package to uninstall

    cyg_arch : x86_64
        The cygwin architecture to remove the package from.
        Current options are x86 and x86_64

    mirrors : None
        List of mirrors to check.
        None will use a default mirror (kernel.org)

    CLI Example:

    .. code-block:: yaml

        rsync:
          cyg.removed:
            - mirrors:
              - http://mirror/without/public/key: ""
              - http://mirror/with/public/key: http://url/of/public/key
    """
    ret = {"name": name, "result": None, "comment": "", "changes": {}}

    if cyg_arch not in ["x86", "x86_64"]:
        ret["result"] = False
        ret[
            "comment"
        ] = "The 'cyg_arch' argument must\
 be one of 'x86' or 'x86_64'"
        return ret

    if not __salt__["cyg.check_valid_package"](
        name, cyg_arch=cyg_arch, mirrors=mirrors
    ):
        ret["result"] = False
        ret["comment"] = "Invalid package name."
        return ret

    if name not in __salt__["cyg.list"](name, cyg_arch):
        ret["result"] = True
        ret["comment"] = "Package is not installed."
        return ret

    if __opts__["test"]:
        ret["comment"] = "The package {0} would have been removed".format(name)
        return ret
    if __salt__["cyg.uninstall"](name, cyg_arch):
        ret["result"] = True
        ret["changes"][name] = "Removed"
        ret["comment"] = "Package was successfully removed."
    else:
        ret["result"] = False
        ret["comment"] = "Could not remove package."
    return ret


def updated(name=None, cyg_arch="x86_64", mirrors=None):
    """
    Make sure all packages are up to date.

    name : None
        No affect, salt fails poorly without the arg available

    cyg_arch : x86_64
        The cygwin architecture to update.
        Current options are x86 and x86_64

    mirrors : None
        List of mirrors to check.
        None will use a default mirror (kernel.org)

    CLI Example:

    .. code-block:: yaml

        rsync:
          cyg.updated:
            - mirrors:
              - http://mirror/without/public/key: ""
              - http://mirror/with/public/key: http://url/of/public/key
    """
    ret = {"name": "cyg.updated", "result": None, "comment": "", "changes": {}}

    if cyg_arch not in ["x86", "x86_64"]:
        ret["result"] = False
        ret[
            "comment"
        ] = "The 'cyg_arch' argument must\
 be one of 'x86' or 'x86_64'"
        return ret

    if __opts__["test"]:
        ret["comment"] = "All packages would have been updated"
        return ret

    if not mirrors:
        LOG.warning("No mirror given, using the default.")

    before = __salt__["cyg.list"](cyg_arch=cyg_arch)
    if __salt__["cyg.update"](cyg_arch, mirrors=mirrors):
        after = __salt__["cyg.list"](cyg_arch=cyg_arch)
        differ = DictDiffer(after, before)
        ret["result"] = True
        if differ.same():
            ret["comment"] = "Nothing to update."
        else:
            ret["changes"]["added"] = list(differ.added())
            ret["changes"]["removed"] = list(differ.removed())
            ret["changes"]["changed"] = list(differ.changed())
            ret["comment"] = "All packages successfully updated."
    else:
        ret["result"] = False
        ret["comment"] = "Could not update packages."
    return ret


# https://github.com/hughdbrown/dictdiffer
# DictDiffer is licensed as MIT code
# A dictionary difference calculator
# Originally posted as:
# http://stackoverflow.com/a/1165552


class DictDiffer(object):
    """
    Calculate the difference between two dictionaries.

    (1) items added
    (2) items removed
    (3) keys same in both but changed values
    (4) keys same in both and unchanged values
    """

    def __init__(self, current_dict, past_dict):
        """
        Iitialize the differ.
        """
        self.current_dict, self.past_dict = current_dict, past_dict
        self.current_keys, self.past_keys = [
            set(d.keys()) for d in (current_dict, past_dict)
        ]
        self.intersect = self.current_keys.intersection(self.past_keys)

    def same(self):
        """
        True if the two dicts are the same.
        """
        return self.current_dict == self.past_dict

    def added(self):
        """
        Return a set of additions to past_dict.
        """
        return self.current_keys - self.intersect

    def removed(self):
        """
        Return a set of things removed from past_dict.
        """
        return self.past_keys - self.intersect

    def changed(self):
        """
        Return a set of the keys with changed values.
        """
        return set(
            o for o in self.intersect if self.past_dict[o] != self.current_dict[o]
        )

    def unchanged(self):
        """
        Return a set of the keys with unchanged values.
        """
        return set(
            o for o in self.intersect if self.past_dict[o] == self.current_dict[o]
        )<|MERGE_RESOLUTION|>--- conflicted
+++ resolved
@@ -20,15 +20,10 @@
 def __virtual__():
     """
     Only load if cyg module is available in __salt__.
-<<<<<<< HEAD
-    '''
-    if 'cyg.list' in __salt__:
+    """
+    if "cyg.list" in __salt__:
         return True
-    return (False, 'cyg module could not be loaded')
-=======
-    """
-    return "cyg.list" in __salt__
->>>>>>> a670b4ae
+    return (False, "cyg module could not be loaded")
 
 
 def installed(name, cyg_arch="x86_64", mirrors=None):
