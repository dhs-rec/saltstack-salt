# -*- coding: utf-8 -*-
'''
Module for managing partitions on POSIX-like systems.

:depends:   - parted, partprobe, lsblk (usually parted and util-linux packages)

Some functions may not be available, depending on your version of parted.

Check the manpage for ``parted(8)`` for more information, or the online docs
at:

http://www.gnu.org/software/parted/manual/html_chapter/parted_2.html

In light of parted not directly supporting partition IDs, some of this module
has been written to utilize sfdisk instead. For further information, please
reference the man page for ``sfdisk(8)``.
'''
from __future__ import absolute_import

# Import python libs
import os
import stat
import string
import logging

# Import salt libs
import salt.utils
from salt.exceptions import CommandExecutionError

log = logging.getLogger(__name__)

# Define the module's virtual name
__virtualname__ = 'partition'

# Define a function alias in order not to shadow built-in's
__func_alias__ = {
    'set_': 'set',
    'list_': 'list',
}


VALID_UNITS = set(['s', 'B', 'kB', 'MB', 'MiB', 'GB', 'GiB', 'TB', 'TiB', '%',
                   'cyl', 'chs', 'compact'])


def __virtual__():
    '''
    Only work on POSIX-like systems, which have parted and lsblk installed.
    These are usually provided by the ``parted`` and ``util-linux`` packages.
    '''
    if salt.utils.is_windows():
        return (False, 'The parted execution module failed to load '
                'Windows systems are not supported.')
    if not salt.utils.which('parted'):
        return (False, 'The parted execution module failed to load '
                'parted binary is not in the path.')
    if not salt.utils.which('lsblk'):
        return (False, 'The parted execution module failed to load '
                'lsblk binary is not in the path.')
    if not salt.utils.which('partprobe'):
        return (False, 'The parted execution module failed to load '
                'partprobe binary is not in the path.')
    return __virtualname__


# TODO: all the other inputs to the functions in this module are repetitively
# validated within each function; collect them into validation functions here,
# similar to _validate_device and _validate_partition_boundary
def _validate_device(device):
    '''
    Ensure the device name supplied is valid in a manner similar to the
    `exists` function, but raise errors on invalid input rather than return
    False.

    This function only validates a block device, it does not check if the block
    device is a drive or a partition or a filesystem, etc.
    '''
    if os.path.exists(device):
        dev = os.stat(device).st_mode

        if stat.S_ISBLK(dev):
            return

    raise CommandExecutionError(
        'Invalid device passed to partition module.'
    )


def _validate_partition_boundary(boundary):
    '''
    Ensure valid partition boundaries are supplied.
    '''
    try:
        for unit in VALID_UNITS:
            if boundary.endswith(unit):
                return
        int(boundary)
    except Exception:
        raise CommandExecutionError(
            'Invalid partition boundary passed: "{0}"'.format(boundary)
        )


def probe(*devices):
    '''
    Ask the kernel to update its local partition data. When no args are
    specified all block devices are tried.

    Caution: Generally only works on devices with no mounted partitions and
    may take a long time to return if specified devices are in use.

    CLI Examples:

    .. code-block:: bash

        salt '*' partition.probe
        salt '*' partition.probe /dev/sda
        salt '*' partition.probe /dev/sda /dev/sdb
    '''
    for device in devices:
        _validate_device(device)

    cmd = 'partprobe -- {0}'.format(" ".join(devices))
    out = __salt__['cmd.run'](cmd).splitlines()
    return out


def list_(device, unit=None):
    '''
    Prints partition information of given <device>

    CLI Examples:

    .. code-block:: bash

        salt '*' partition.list /dev/sda
        salt '*' partition.list /dev/sda unit=s
        salt '*' partition.list /dev/sda unit=kB
    '''
    _validate_device(device)

    if unit:
        if unit not in VALID_UNITS:
            raise CommandExecutionError(
                'Invalid unit passed to partition.part_list'
            )
        cmd = 'parted -m -s {0} unit {1} print'.format(device, unit)
    else:
        cmd = 'parted -m -s {0} print'.format(device)

    out = __salt__['cmd.run_stdout'](cmd).splitlines()
    ret = {'info': {}, 'partitions': {}}
    mode = 'info'
    for line in out:
        if line in ('BYT;', 'CHS;', 'CYL;'):
            continue
        cols = line.replace(';', '').split(':')
        if mode == 'info':
            if 7 <= len(cols) <= 8:
                ret['info'] = {
                    'disk': cols[0],
                    'size': cols[1],
                    'interface': cols[2],
                    'logical sector': cols[3],
                    'physical sector': cols[4],
                    'partition table': cols[5],
                    'model': cols[6]}
                if len(cols) == 8:
                    ret['info']['disk flags'] = cols[7]
                    # Older parted (2.x) doesn't show disk flags in the 'print'
                    # output, and will return a 7-column output for the info
                    # line. In these cases we just leave this field out of the
                    # return dict.
                mode = 'partitions'
            else:
                raise CommandExecutionError(
                    'Problem encountered while parsing output from parted')
        else:
            if len(cols) == 7:
                ret['partitions'][cols[0]] = {
                    'number': cols[0],
                    'start': cols[1],
                    'end': cols[2],
                    'size': cols[3],
                    'type': cols[4],
                    'file system': cols[5],
                    'flags': cols[6]}
            else:
                raise CommandExecutionError(
                    'Problem encountered while parsing output from parted')
    return ret


def align_check(device, part_type, partition):
    '''
    Check if partition satisfies the alignment constraint of part_type.
    Type must be "minimal" or "optimal".

    CLI Example:

    .. code-block:: bash

        salt '*' partition.align_check /dev/sda minimal 1
    '''
    _validate_device(device)

    if part_type not in set(['minimal', 'optimal']):
        raise CommandExecutionError(
            'Invalid part_type passed to partition.align_check'
        )

    try:
        int(partition)
    except Exception:
        raise CommandExecutionError(
            'Invalid partition passed to partition.align_check'
        )

    cmd = 'parted -m -s {0} align-check {1} {2}'.format(
        device, part_type, partition
    )
    out = __salt__['cmd.run'](cmd).splitlines()
    return out


def check(device, minor):
    '''
    Checks if the file system on partition <minor> has any errors.

    CLI Example:

    .. code-block:: bash

        salt '*' partition.check 1
    '''
    _validate_device(device)

    try:
        int(minor)
    except Exception:
        raise CommandExecutionError(
            'Invalid minor number passed to partition.check'
        )

    cmd = 'parted -m -s {0} check {1}'.format(device, minor)
    out = __salt__['cmd.run'](cmd).splitlines()
    return out


def cp(device, from_minor, to_minor):  # pylint: disable=C0103
    '''
    Copies the file system on the partition <from-minor> to partition
    <to-minor>, deleting the original contents of the destination
    partition.

    CLI Example:

    .. code-block:: bash

        salt '*' partition.cp /dev/sda 2 3
    '''
    _validate_device(device)

    try:
        int(from_minor)
        int(to_minor)
    except Exception:
        raise CommandExecutionError(
            'Invalid minor number passed to partition.cp'
        )

    cmd = 'parted -m -s {0} cp {1} {2}'.format(device, from_minor, to_minor)
    out = __salt__['cmd.run'](cmd).splitlines()
    return out


def get_id(device, minor):
    '''
    Prints the system ID for the partition. Some typical values are::

         b: FAT32 (vfat)
         7: HPFS/NTFS
        82: Linux Swap
        83: Linux
        8e: Linux LVM
        fd: Linux RAID Auto

    CLI Example:

    .. code-block:: bash

        salt '*' partition.get_id /dev/sda 1
    '''
    _validate_device(device)

    try:
        int(minor)
    except Exception:
        raise CommandExecutionError(
            'Invalid minor number passed to partition.get_id'
        )

    cmd = 'sfdisk --print-id {0} {1}'.format(device, minor)
    out = __salt__['cmd.run'](cmd).splitlines()
    return out


def set_id(device, minor, system_id):
    '''
    Sets the system ID for the partition. Some typical values are::

         b: FAT32 (vfat)
         7: HPFS/NTFS
        82: Linux Swap
        83: Linux
        8e: Linux LVM
        fd: Linux RAID Auto

    CLI Example:

    .. code-block:: bash

        salt '*' partition.set_id /dev/sda 1 83
    '''
    _validate_device(device)

    try:
        int(minor)
    except Exception:
        raise CommandExecutionError(
            'Invalid minor number passed to partition.set_id'
        )

    if system_id not in system_types():
        raise CommandExecutionError(
            'Invalid system_id passed to partition.set_id'
        )

    cmd = 'sfdisk --change-id {0} {1} {2}'.format(device, minor, system_id)
    out = __salt__['cmd.run'](cmd).splitlines()
    return out


def system_types():
    '''
    List the system types that are supported by the installed version of sfdisk

    CLI Example:

    .. code-block:: bash

        salt '*' partition.system_types
    '''
    ret = {}
    for line in __salt__['cmd.run']('sfdisk -T').splitlines():
        if not line:
            continue
        if line.startswith('Id'):
            continue
        comps = line.strip().split()
        ret[comps[0]] = comps[1]
    return ret


def mkfs(device, fs_type):
    '''
    Makes a file system <fs_type> on partition <device>, destroying all data
    that resides on that partition. <fs_type> must be one of "ext2", "fat32",
    "fat16", "linux-swap" or "reiserfs" (if libreiserfs is installed)

    CLI Example:

    .. code-block:: bash

        salt '*' partition.mkfs /dev/sda2 fat32
    '''
    _validate_device(device)

    if fs_type not in set(['ext2', 'fat32', 'fat16', 'linux-swap', 'reiserfs',
                          'hfs', 'hfs+', 'hfsx', 'NTFS', 'ntfs', 'ufs']):
        raise CommandExecutionError('Invalid fs_type passed to partition.mkfs')

    if fs_type == 'NTFS':
        fs_type = 'ntfs'

<<<<<<< HEAD
    if fs_type is 'linux-swap':
=======
    if fs_type == 'linux-swap':
>>>>>>> 2524218e
        mkfs_cmd = 'mkswap'
    else:
        mkfs_cmd = 'mkfs.{0}'.format(fs_type)

    if not salt.utils.which(mkfs_cmd):
        return 'Error: {0} is unavailable.'.format(mkfs_cmd)
    cmd = '{0} {1}'.format(mkfs_cmd, device)
    out = __salt__['cmd.run'](cmd).splitlines()
    return out


def mklabel(device, label_type):
    '''
    Create a new disklabel (partition table) of label_type.

    Type should be one of "aix", "amiga", "bsd", "dvh", "gpt", "loop", "mac",
    "msdos", "pc98", or "sun".

    CLI Example:

    .. code-block:: bash

        salt '*' partition.mklabel /dev/sda msdos
    '''
    if label_type not in set([
        'aix', 'amiga', 'bsd', 'dvh', 'gpt', 'loop', 'mac', 'msdos', 'pc98', 'sun'
    ]):
        raise CommandExecutionError(
            'Invalid label_type passed to partition.mklabel'
        )

    cmd = ('parted', '-m', '-s', device, 'mklabel', label_type)
    out = __salt__['cmd.run'](cmd, python_shell=False).splitlines()
    return out


def mkpart(device, part_type, fs_type=None, start=None, end=None):
    '''
    Make a part_type partition for filesystem fs_type, beginning at start and
    ending at end (by default in megabytes).  part_type should be one of
    "primary", "logical", or "extended".

    CLI Examples:

    .. code-block:: bash

        salt '*' partition.mkpart /dev/sda primary fs_type=fat32 start=0 end=639
        salt '*' partition.mkpart /dev/sda primary start=0 end=639
    '''
    if part_type not in set(['primary', 'logical', 'extended']):
        raise CommandExecutionError(
            'Invalid part_type passed to partition.mkpart'
        )

    if fs_type and fs_type not in set(['ext2', 'fat32', 'fat16', 'linux-swap', 'reiserfs',
                          'hfs', 'hfs+', 'hfsx', 'NTFS', 'ufs', 'xfs', 'zfs']):
        raise CommandExecutionError(
            'Invalid fs_type passed to partition.mkpart'
        )

    if start is not None and end is not None:
        _validate_partition_boundary(start)
        _validate_partition_boundary(end)

    if start is None:
        start = ''

    if end is None:
        end = ''

    if fs_type:
        cmd = ('parted', '-m', '-s', '--', device, 'mkpart', part_type, fs_type, start, end)
    else:
        cmd = ('parted', '-m', '-s', '--', device, 'mkpart', part_type, start, end)

    out = __salt__['cmd.run'](cmd, python_shell=False).splitlines()
    return out


def mkpartfs(device, part_type, fs_type, start, end):
    '''
    Make a <part_type> partition with a new filesystem of <fs_type>, beginning
    at <start> and ending at <end> (by default in megabytes).

    <part_type> should be one of "primary", "logical", or "extended". <fs_type>
    must be one of "ext2", "fat32", "fat16", "linux-swap" or "reiserfs" (if
    libreiserfs is installed)

    CLI Example:

    .. code-block:: bash

        salt '*' partition.mkpartfs /dev/sda logical ext2 440 670
    '''
    _validate_device(device)

    if part_type not in set(['primary', 'logical', 'extended']):
        raise CommandExecutionError(
            'Invalid part_type passed to partition.mkpartfs'
        )

    if fs_type not in set(['ext2', 'fat32', 'fat16', 'linux-swap', 'reiserfs',
                           'hfs', 'hfs+', 'hfsx', 'NTFS', 'ufs', 'xfs']):
        raise CommandExecutionError(
            'Invalid fs_type passed to partition.mkpartfs'
        )

    _validate_partition_boundary(start)
    _validate_partition_boundary(end)

    cmd = 'parted -m -s -- {0} mkpart {1} {2} {3} {4}'.format(
        device, part_type, fs_type, start, end
    )
    out = __salt__['cmd.run'](cmd).splitlines()
    return out


def name(device, partition, name):
    '''
    Set the name of partition to name. This option works only on Mac, PC98, and
    GPT disklabels. The name can be placed in quotes, if necessary.

    CLI Example:

    .. code-block:: bash

        salt '*' partition.name /dev/sda 1 'My Documents'
    '''
    _validate_device(device)

    try:
        int(partition)
    except Exception:
        raise CommandExecutionError(
            'Invalid partition passed to partition.name'
        )

    valid = string.ascii_letters + string.digits + ' _-'
    for letter in name:
        if letter not in valid:
            raise CommandExecutionError(
                'Invalid characters passed to partition.name'
            )

    cmd = 'parted -m -s {0} name {1} {2}'.format(device, partition, name)
    out = __salt__['cmd.run'](cmd).splitlines()
    return out


def rescue(device, start, end):
    '''
    Rescue a lost partition that was located somewhere between start and end.
    If a partition is found, parted will ask if you want to create an
    entry for it in the partition table.

    CLI Example:

    .. code-block:: bash

        salt '*' partition.rescue /dev/sda 0 8056
    '''
    _validate_device(device)
    _validate_partition_boundary(start)
    _validate_partition_boundary(end)

    cmd = 'parted -m -s {0} rescue {1} {2}'.format(device, start, end)
    out = __salt__['cmd.run'](cmd).splitlines()
    return out


def resize(device, minor, start, end):
    '''
    Resizes the partition with number <minor>.

    The partition will start <start> from the beginning of the disk, and end
    <end> from the beginning of the disk. resize never changes the minor number.
    Extended partitions can be resized, so long as the new extended partition
    completely contains all logical partitions.

    CLI Example:

    .. code-block:: bash

        salt '*' partition.resize /dev/sda 3 200 850
    '''
    _validate_device(device)

    try:
        int(minor)
    except Exception:
        raise CommandExecutionError(
            'Invalid minor number passed to partition.resize'
        )

    _validate_partition_boundary(start)
    _validate_partition_boundary(end)

    out = __salt__['cmd.run'](
        'parted -m -s -- {0} resize {1} {2} {3}'.format(
            device, minor, start, end
        )
    )
    return out.splitlines()


def rm(device, minor):  # pylint: disable=C0103
    '''
    Removes the partition with number <minor>.

    CLI Example:

    .. code-block:: bash

        salt '*' partition.rm /dev/sda 5
    '''
    _validate_device(device)

    try:
        int(minor)
    except Exception:
        raise CommandExecutionError(
            'Invalid minor number passed to partition.rm'
        )

    cmd = 'parted -m -s {0} rm {1}'.format(device, minor)
    out = __salt__['cmd.run'](cmd).splitlines()
    return out


def set_(device, minor, flag, state):
    '''
    Changes a flag on the partition with number <minor>.

    A flag can be either "on" or "off" (make sure to use proper quoting, see
    :ref:`YAML Idiosyncrasies <yaml-idiosyncrasies>`). Some or all of these
    flags will be available, depending on what disk label you are using.

    Valid flags are: bios_grub, legacy_boot, boot, lba, root, swap, hidden, raid,
        LVM, PALO, PREP, DIAG

    CLI Example:

    .. code-block:: bash

        salt '*' partition.set /dev/sda 1 boot '"on"'
    '''
    _validate_device(device)

    try:
        int(minor)
    except Exception:
        raise CommandExecutionError(
            'Invalid minor number passed to partition.set'
        )

    if flag not in set(['bios_grub', 'legacy_boot', 'boot', 'lba', 'root',
                       'swap', 'hidden', 'raid', 'LVM', 'PALO', 'PREP', 'DIAG']):
        raise CommandExecutionError('Invalid flag passed to partition.set')

    if state not in set(['on', 'off']):
        raise CommandExecutionError('Invalid state passed to partition.set')

    cmd = 'parted -m -s {0} set {1} {2} {3}'.format(device, minor, flag, state)
    out = __salt__['cmd.run'](cmd).splitlines()
    return out


def toggle(device, partition, flag):
    '''
    Toggle the state of <flag> on <partition>. Valid flags are the same as
        the set command.

    CLI Example:

    .. code-block:: bash

        salt '*' partition.toggle /dev/sda 1 boot
    '''
    _validate_device(device)

    try:
        int(partition)
    except Exception:
        raise CommandExecutionError(
            'Invalid partition number passed to partition.toggle'
        )

    if flag not in set(['bios_grub', 'legacy_boot', 'boot', 'lba', 'root',
                       'swap', 'hidden', 'raid', 'LVM', 'PALO', 'PREP', 'DIAG']):
        raise CommandExecutionError('Invalid flag passed to partition.toggle')

    cmd = 'parted -m -s {0} toggle {1} {2}'.format(device, partition, flag)
    out = __salt__['cmd.run'](cmd).splitlines()
    return out


def exists(device=''):
    '''
    Check to see if the partition exists

    CLI Example:

    .. code-block:: bash

        salt '*' partition.exists /dev/sdb1
    '''
    if os.path.exists(device):
        dev = os.stat(device).st_mode

        if stat.S_ISBLK(dev):
            return True

    return False


def get_block_device():
    '''
    Retrieve a list of disk devices

    .. versionadded:: 2014.7.0

    CLI Example:

    .. code-block:: bash

        salt '*' partition.get_block_device
    '''
    cmd = 'lsblk -n -io KNAME -d -e 1,7,11 -l'
    devs = __salt__['cmd.run'](cmd).splitlines()
    return devs<|MERGE_RESOLUTION|>--- conflicted
+++ resolved
@@ -383,11 +383,7 @@
     if fs_type == 'NTFS':
         fs_type = 'ntfs'
 
-<<<<<<< HEAD
-    if fs_type is 'linux-swap':
-=======
     if fs_type == 'linux-swap':
->>>>>>> 2524218e
         mkfs_cmd = 'mkswap'
     else:
         mkfs_cmd = 'mkfs.{0}'.format(fs_type)
