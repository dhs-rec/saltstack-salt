--- conflicted
+++ resolved
@@ -5,12 +5,8 @@
 '''
 
 # Import Python libs
-<<<<<<< HEAD
 from __future__ import absolute_import, print_function
-=======
-from __future__ import print_function
 import platform
->>>>>>> 08295de5
 import os
 import re
 import sys
